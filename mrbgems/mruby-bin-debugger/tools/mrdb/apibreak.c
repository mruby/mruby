--- conflicted
+++ resolved
@@ -195,18 +195,10 @@
   }
   else if (result == MRB_DEBUG_BP_FILE_OK) {
     return MRB_DEBUG_BREAK_INVALID_LINENO;
-<<<<<<< HEAD
-=======
-  } 
-
+  }
+
+  len = strlen(file) + 1;
   set_file = mrb_debug_strdup(mrb, file);
-  if(set_file == NULL) {
-    return MRB_DEBUG_NOBUF;
->>>>>>> f3173304
-  }
-
-  len = strlen(file) + 1;
-  set_file = (char*)mrb_malloc(mrb, len);
 
   index = dbg->bpnum;
   dbg->bp[index].bpno = dbg->next_bpno;
@@ -216,11 +208,6 @@
   dbg->bp[index].point.linepoint.lineno = lineno;
   dbg->bpnum++;
 
-<<<<<<< HEAD
-  strncpy(set_file, file, len);
-
-=======
->>>>>>> f3173304
   dbg->bp[index].point.linepoint.file = set_file;
 
   return dbg->bp[index].bpno;
@@ -232,7 +219,6 @@
   int32_t index;
   char* set_class;
   char* set_method;
-  size_t len;
 
   if ((mrb == NULL) || (dbg == NULL) || (method_name == NULL)) {
     return MRB_DEBUG_INVALID_ARGUMENT;
@@ -246,39 +232,18 @@
     return MRB_DEBUG_BREAK_NO_OVER;
   }
 
-<<<<<<< HEAD
   if (class_name != NULL) {
-    len = strlen(class_name) + 1;
-    set_class = (char*)mrb_malloc(mrb, len);
-    strncpy(set_class, class_name, len);
-=======
-  if(class_name != NULL) {
     set_class = mrb_debug_strdup(mrb, class_name);
-    if(set_class == NULL) {
-      return MRB_DEBUG_NOBUF;
-    }
->>>>>>> f3173304
   }
   else {
     set_class = NULL;
   }
 
-<<<<<<< HEAD
-  len = strlen(method_name) + 1;
-  set_method = (char*)mrb_malloc(mrb, len);
-
-  strncpy(set_method, method_name, len);
-
-=======
   set_method = mrb_debug_strdup(mrb, method_name);
-  if(set_method == NULL) {
-    if(set_class != NULL) {
-      mrb_free(mrb, (void*)set_class);
-    }
-    return MRB_DEBUG_NOBUF;
-  }
-
->>>>>>> f3173304
+  if (set_method == NULL) {
+    mrb_free(mrb, set_class);
+  }
+
   index = dbg->bpnum;
   dbg->bp[index].bpno = dbg->next_bpno;
   dbg->next_bpno++;

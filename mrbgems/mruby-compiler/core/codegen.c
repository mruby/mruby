/*
** codegen.c - mruby code generator
**
** See Copyright Notice in mruby.h
*/

#include <mruby.h>
#include <mruby/compile.h>
#include <mruby/proc.h>
#include <mruby/dump.h>
#include <mruby/numeric.h>
#include <mruby/string.h>
#include <mruby/debug.h>
#include <mruby/presym.h>
#include "node.h"
#include <mruby/opcode.h>
#include <mruby/re.h>
#include <mruby/throw.h>
#include <ctype.h>
#include <string.h>
#include <mruby/internal.h>

#ifndef MRB_CODEGEN_LEVEL_MAX
#define MRB_CODEGEN_LEVEL_MAX 256
#endif

#define MAXARG_S (1<<16)

typedef mrb_ast_node node;
typedef struct mrb_parser_state parser_state;

enum looptype {
  LOOP_NORMAL,
  LOOP_BLOCK,
  LOOP_FOR,
  LOOP_BEGIN,
  LOOP_RESCUE,
};

struct loopinfo {
  enum looptype type;
  uint32_t pc0;                 /* `next` destination */
  uint32_t pc1;                 /* `redo` destination */
  uint32_t pc2;                 /* `break` destination */
  int reg;                      /* destination register */
  struct loopinfo *prev;
};

typedef struct scope {
  mrb_state *mrb;
  mrb_pool *mpool;

  struct scope *prev;

  node *lv;

  uint16_t sp;
  uint32_t pc;
  uint32_t lastpc;
  uint32_t lastlabel;
  uint16_t ainfo:15;
  mrb_bool mscope:1;

  struct loopinfo *loop;
  mrb_sym filename_sym;
  uint16_t lineno;

  mrb_code *iseq;
  uint16_t *lines;
  uint32_t icapa;

  mrb_irep *irep;
  mrb_pool_value *pool;
  mrb_sym *syms;
  mrb_irep **reps;
  struct mrb_irep_catch_handler *catch_table;
  uint32_t pcapa, scapa, rcapa;

  uint16_t nlocals;
  uint16_t nregs;
  int ai;

  int debug_start_pos;
  uint16_t filename_index;
  parser_state* parser;

  int rlev;                     /* recursion levels */
} codegen_scope;

static codegen_scope* scope_new(mrb_state *mrb, codegen_scope *prev, node *lv);
static void scope_finish(codegen_scope *s);
static struct loopinfo *loop_push(codegen_scope *s, enum looptype t);
static void loop_break(codegen_scope *s, node *tree);
static void loop_pop(codegen_scope *s, int val);

/*
 * The search for catch handlers starts at the end of the table in mrb_vm_run().
 * Therefore, the next handler to be added must meet one of the following conditions.
 * - Larger start position
 * - Same start position but smaller end position
 */
static int catch_handler_new(codegen_scope *s);
static void catch_handler_set(codegen_scope *s, int ent, enum mrb_catch_type type, uint32_t begin, uint32_t end, uint32_t target);

static void gen_assignment(codegen_scope *s, node *tree, node *rhs, int sp, int val);
static void gen_massignment(codegen_scope *s, node *tree, int sp, int val);

static void codegen(codegen_scope *s, node *tree, int val);
static void raise_error(codegen_scope *s, const char *msg);

static void
codegen_error(codegen_scope *s, const char *message)
{
  if (!s) return;
#ifndef MRB_NO_STDIO
  if (s->filename_sym && s->lineno) {
    const char *filename = mrb_sym_name_len(s->mrb, s->filename_sym, NULL);
    fprintf(stderr, "%s:%d: %s\n", filename, s->lineno, message);
  }
  else {
    fprintf(stderr, "%s\n", message);
  }
#endif
  while (s->prev) {
    codegen_scope *tmp = s->prev;
    if (s->irep) {
      mrb_free(s->mrb, s->iseq);
      for (int i=0; i<s->irep->plen; i++) {
        mrb_pool_value *pv = &s->pool[i];
        if ((pv->tt & 0x3) == IREP_TT_STR || pv->tt == IREP_TT_BIGINT) {
          mrb_free(s->mrb, (void*)pv->u.str);
        }
      }
      mrb_free(s->mrb, s->pool);
      mrb_free(s->mrb, s->syms);
      mrb_free(s->mrb, s->catch_table);
      if (s->reps) {
        /* copied from mrb_irep_free() in state.c */
        for (int i=0; i<s->irep->rlen; i++) {
          if (s->reps[i])
            mrb_irep_decref(s->mrb, (mrb_irep*)s->reps[i]);
        }
        mrb_free(s->mrb, s->reps);
      }
      mrb_free(s->mrb, s->lines);
    }
    mrb_pool_close(s->mpool);
    s = tmp;
  }
  MRB_THROW(s->mrb->jmp);
}

static void*
codegen_palloc(codegen_scope *s, size_t len)
{
  void *p = mrb_pool_alloc(s->mpool, len);

  if (!p) codegen_error(s, "pool memory allocation");
  return p;
}

static void*
codegen_realloc(codegen_scope *s, void *p, size_t len)
{
  p = mrb_realloc_simple(s->mrb, p, len);

  if (!p && len > 0) codegen_error(s, "mrb_realloc");
  return p;
}

static void
check_no_ext_ops(codegen_scope *s, uint16_t a, uint16_t b)
{
  if (s->parser->no_ext_ops && (a | b) > 0xff) {
    codegen_error(s, "need OP_EXTs instruction (currently OP_EXTs are prohibited)");
  }
}

static int
new_label(codegen_scope *s)
{
  return s->lastlabel = s->pc;
}

static void
emit_B(codegen_scope *s, uint32_t pc, uint8_t i)
{
  if (pc >= s->icapa) {
    if (pc == UINT32_MAX) {
      codegen_error(s, "too big code block");
    }
    if (pc >= UINT32_MAX / 2) {
      pc = UINT32_MAX;
    }
    else {
      s->icapa *= 2;
    }
    s->iseq = (mrb_code *)codegen_realloc(s, s->iseq, sizeof(mrb_code)*s->icapa);
    if (s->lines) {
      s->lines = (uint16_t*)codegen_realloc(s, s->lines, sizeof(uint16_t)*s->icapa);
    }
  }
  if (s->lines) {
    if (s->lineno > 0 || pc == 0)
      s->lines[pc] = s->lineno;
    else
      s->lines[pc] = s->lines[pc-1];
  }
  s->iseq[pc] = i;
}

static void
emit_S(codegen_scope *s, int pc, uint16_t i)
{
  uint8_t hi = i>>8;
  uint8_t lo = i&0xff;

  emit_B(s, pc,   hi);
  emit_B(s, pc+1, lo);
}

static void
gen_B(codegen_scope *s, uint8_t i)
{
  emit_B(s, s->pc, i);
  s->pc++;
}

static void
gen_S(codegen_scope *s, uint16_t i)
{
  emit_S(s, s->pc, i);
  s->pc += 2;
}

static void
genop_0(codegen_scope *s, mrb_code i)
{
  s->lastpc = s->pc;
  gen_B(s, i);
}

static void
genop_1(codegen_scope *s, mrb_code i, uint16_t a)
{
  s->lastpc = s->pc;
  check_no_ext_ops(s, a, 0);
  if (a > 0xff) {
    gen_B(s, OP_EXT1);
    gen_B(s, i);
    gen_S(s, a);
  }
  else {
    gen_B(s, i);
    gen_B(s, (uint8_t)a);
  }
}

static void
genop_2(codegen_scope *s, mrb_code i, uint16_t a, uint16_t b)
{
  s->lastpc = s->pc;
  check_no_ext_ops(s, a, b);
  if (a > 0xff && b > 0xff) {
    gen_B(s, OP_EXT3);
    gen_B(s, i);
    gen_S(s, a);
    gen_S(s, b);
  }
  else if (b > 0xff) {
    gen_B(s, OP_EXT2);
    gen_B(s, i);
    gen_B(s, (uint8_t)a);
    gen_S(s, b);
  }
  else if (a > 0xff) {
    gen_B(s, OP_EXT1);
    gen_B(s, i);
    gen_S(s, a);
    gen_B(s, (uint8_t)b);
  }
  else {
    gen_B(s, i);
    gen_B(s, (uint8_t)a);
    gen_B(s, (uint8_t)b);
  }
}

static void
genop_3(codegen_scope *s, mrb_code i, uint16_t a, uint16_t b, uint16_t c)
{
  genop_2(s, i, a, b);
  gen_B(s, (uint8_t)c);
}

static void
genop_2S(codegen_scope *s, mrb_code i, uint16_t a, uint16_t b)
{
  genop_1(s, i, a);
  gen_S(s, b);
}

static void
genop_2SS(codegen_scope *s, mrb_code i, uint16_t a, uint32_t b)
{
  genop_1(s, i, a);
  gen_S(s, b>>16);
  gen_S(s, b&0xffff);
}

static void
genop_W(codegen_scope *s, mrb_code i, uint32_t a)
{
  uint8_t a1 = (a>>16) & 0xff;
  uint8_t a2 = (a>>8) & 0xff;
  uint8_t a3 = a & 0xff;

  s->lastpc = s->pc;
  gen_B(s, i);
  gen_B(s, a1);
  gen_B(s, a2);
  gen_B(s, a3);
}

#define NOVAL  0
#define VAL    1

static mrb_bool
no_optimize(codegen_scope *s)
{
  if (s && s->parser && s->parser->no_optimize)
    return TRUE;
  return FALSE;
}

struct mrb_insn_data
mrb_decode_insn(const mrb_code *pc)
{
  struct mrb_insn_data data = { 0 };
  if (pc == 0) return data;
  data.addr = pc;
  mrb_code insn = READ_B();
  uint16_t a = 0;
  uint16_t b = 0;
  uint16_t c = 0;

  switch (insn) {
#define FETCH_Z() /* empty */
#define OPCODE(i,x) case OP_ ## i: FETCH_ ## x (); break;
#include "mruby/ops.h"
#undef OPCODE
  }
  switch (insn) {
  case OP_EXT1:
    insn = READ_B();
    switch (insn) {
#define OPCODE(i,x) case OP_ ## i: FETCH_ ## x ## _1 (); break;
#include "mruby/ops.h"
#undef OPCODE
    }
    break;
  case OP_EXT2:
    insn = READ_B();
    switch (insn) {
#define OPCODE(i,x) case OP_ ## i: FETCH_ ## x ## _2 (); break;
#include "mruby/ops.h"
#undef OPCODE
    }
    break;
  case OP_EXT3:
    insn = READ_B();
    switch (insn) {
#define OPCODE(i,x) case OP_ ## i: FETCH_ ## x ## _3 (); break;
#include "mruby/ops.h"
#undef OPCODE
    }
    break;
  default:
    break;
  }
  data.insn = insn;
  data.a = a;
  data.b = b;
  data.c = c;
  return data;
}

#undef OPCODE
#define Z 1
#define S 3
#define W 4
#define OPCODE(_,x) x,
/* instruction sizes */
static uint8_t mrb_insn_size[] = {
#define B 2
#define BB 3
#define BBB 4
#define BS 4
#define BSS 6
#include "mruby/ops.h"
#undef B
#undef BB
#undef BBB
#undef BS
#undef BSS
};
/* EXT1 instruction sizes */
static uint8_t mrb_insn_size1[] = {
#define B 3
#define BB 4
#define BBB 5
#define BS 5
#define BSS 7
#include "mruby/ops.h"
#undef B
#undef BS
#undef BSS
};
/* EXT2 instruction sizes */
static uint8_t mrb_insn_size2[] = {
#define B 2
#define BS 4
#define BSS 6
#include "mruby/ops.h"
#undef B
#undef BB
#undef BBB
#undef BS
#undef BSS
};
/* EXT3 instruction sizes */
#define B 3
#define BB 5
#define BBB 6
#define BS 5
#define BSS 7
static uint8_t mrb_insn_size3[] = {
#include "mruby/ops.h"
};
#undef B
#undef BB
#undef BBB
#undef BS
#undef BSS
#undef OPCODE

static const mrb_code*
mrb_prev_pc(codegen_scope *s, const mrb_code *pc)
{
  const mrb_code *prev_pc = NULL;
  const mrb_code *i = s->iseq;

  while (i<pc) {
    uint8_t insn = i[0];
    prev_pc = i;
    switch (insn) {
    case OP_EXT1:
      i += mrb_insn_size1[i[1]] + 1;
      break;
    case OP_EXT2:
      i += mrb_insn_size2[i[1]] + 1;
      break;
    case OP_EXT3:
      i += mrb_insn_size3[i[1]] + 1;
      break;
    default:
      i += mrb_insn_size[insn];
      break;
    }
  }
  return prev_pc;
}

#define pc_addr(s) &((s)->iseq[(s)->pc])
#define addr_pc(s, addr) (uint32_t)((addr) - s->iseq)
#define rewind_pc(s) s->pc = s->lastpc

static struct mrb_insn_data
mrb_last_insn(codegen_scope *s)
{
  if (s->pc == 0) {
    struct mrb_insn_data data = { OP_NOP, 0 };
    return data;
  }
  return mrb_decode_insn(&s->iseq[s->lastpc]);
}

static mrb_bool
no_peephole(codegen_scope *s)
{
  return no_optimize(s) || s->lastlabel == s->pc || s->pc == 0 || s->pc == s->lastpc;
}

#define JMPLINK_START UINT32_MAX

static void
gen_jmpdst(codegen_scope *s, uint32_t pc)
{

  if (pc == JMPLINK_START) {
    pc = 0;
  }
  uint32_t pos2 = s->pc+2;
  int32_t off = pc - pos2;

  if (off > INT16_MAX || INT16_MIN > off) {
    codegen_error(s, "too big jump offset");
  }
  gen_S(s, (uint16_t)off);
}

static uint32_t
genjmp(codegen_scope *s, mrb_code i, uint32_t pc)
{
  uint32_t pos;

  genop_0(s, i);
  pos = s->pc;
  gen_jmpdst(s, pc);
  return pos;
}

#define genjmp_0(s,i) genjmp(s,i,JMPLINK_START)

static uint32_t
genjmp2(codegen_scope *s, mrb_code i, uint16_t a, uint32_t pc, int val)
{
  uint32_t pos;

  if (!no_peephole(s) && !val) {
    struct mrb_insn_data data = mrb_last_insn(s);

    switch (data.insn) {
    case OP_MOVE:
      if (data.a == a && data.a > s->nlocals) {
        rewind_pc(s);
        a = data.b;
      }
      break;
    case OP_LOADNIL:
    case OP_LOADF:
      if (data.a == a || data.a > s->nlocals) {
        s->pc = addr_pc(s, data.addr);
        if (i == OP_JMPNOT || (i == OP_JMPNIL && data.insn == OP_LOADNIL)) {
          return genjmp(s, OP_JMP, pc);
        }
        else {                  /* OP_JMPIF */
          return JMPLINK_START;
        }
      }
      break;
    case OP_LOADT: case OP_LOADI: case OP_LOADINEG: case OP_LOADI__1:
    case OP_LOADI_0: case OP_LOADI_1: case OP_LOADI_2: case OP_LOADI_3:
    case OP_LOADI_4: case OP_LOADI_5: case OP_LOADI_6: case OP_LOADI_7:
      if (data.a == a || data.a > s->nlocals) {
        s->pc = addr_pc(s, data.addr);
        if (i == OP_JMPIF) {
          return genjmp(s, OP_JMP, pc);
        }
        else {                  /* OP_JMPNOT and OP_JMPNIL */
          return JMPLINK_START;
        }
      }
      break;
    }
  }

  if (a > 0xff) {
    check_no_ext_ops(s, a, 0);
    gen_B(s, OP_EXT1);
    genop_0(s, i);
    gen_S(s, a);
  }
  else {
    genop_0(s, i);
    gen_B(s, (uint8_t)a);
  }
  pos = s->pc;
  gen_jmpdst(s, pc);
  return pos;
}

#define genjmp2_0(s,i,a,val) genjmp2(s,i,a,JMPLINK_START,val)

static mrb_bool get_int_operand(codegen_scope *s, struct mrb_insn_data *data, mrb_int *ns);
static void gen_int(codegen_scope *s, uint16_t dst, mrb_int i);

static void
gen_move(codegen_scope *s, uint16_t dst, uint16_t src, int nopeep)
{
  if (nopeep || no_peephole(s)) goto normal;
  else if (dst == src) return;
  else {
    struct mrb_insn_data data = mrb_last_insn(s);

    switch (data.insn) {
    case OP_MOVE:
      if (dst == src) return;   /* remove useless MOVE */
      if (data.a == src) {
        if (data.b == dst)      /* skip swapping MOVE */
          return;
        if (data.a < s->nlocals) goto normal;
        rewind_pc(s);
        s->lastpc = addr_pc(s, mrb_prev_pc(s, data.addr));
        gen_move(s, dst, data.b, FALSE);
        return;
      }
      if (dst == data.a) {      /* skip overwritten move */
        rewind_pc(s);
        s->lastpc = addr_pc(s, mrb_prev_pc(s, data.addr));
        gen_move(s, dst, src, FALSE);
        return;
      }
      goto normal;
    case OP_LOADNIL: case OP_LOADSELF: case OP_LOADT: case OP_LOADF:
    case OP_LOADI__1:
    case OP_LOADI_0: case OP_LOADI_1: case OP_LOADI_2: case OP_LOADI_3:
    case OP_LOADI_4: case OP_LOADI_5: case OP_LOADI_6: case OP_LOADI_7:
      if (data.a != src || data.a < s->nlocals) goto normal;
      rewind_pc(s);
      genop_1(s, data.insn, dst);
      return;
    case OP_HASH:
      if (data.b != 0) goto normal;
      /* fall through */
    case OP_LOADI: case OP_LOADINEG:
    case OP_LOADL: case OP_LOADSYM:
    case OP_GETGV: case OP_GETSV: case OP_GETIV: case OP_GETCV:
    case OP_GETCONST: case OP_STRING:
    case OP_LAMBDA: case OP_BLOCK: case OP_METHOD: case OP_BLKPUSH:
      if (data.a != src || data.a < s->nlocals) goto normal;
      rewind_pc(s);
      genop_2(s, data.insn, dst, data.b);
      return;
    case OP_LOADI16:
      if (data.a != src || data.a < s->nlocals) goto normal;
      rewind_pc(s);
      genop_2S(s, data.insn, dst, data.b);
      return;
    case OP_LOADI32:
      if (data.a != src || data.a < s->nlocals) goto normal;
      else {
        uint32_t i = (uint32_t)data.b<<16|data.c;
        rewind_pc(s);
        genop_2SS(s, data.insn, dst, i);
      }
      return;
    case OP_ARRAY:
      if (data.a != src || data.a < s->nlocals || data.a < dst) goto normal;
      rewind_pc(s);
      if (data.b == 0 || dst == data.a)
        genop_2(s, OP_ARRAY, dst, 0);
      else
        genop_3(s, OP_ARRAY2, dst, data.a, data.b);
      return;
    case OP_ARRAY2:
      if (data.a != src || data.a < s->nlocals || data.a < dst) goto normal;
      rewind_pc(s);
      genop_3(s, OP_ARRAY2, dst, data.b, data.c);
      return;
    case OP_AREF:
    case OP_GETUPVAR:
      if (data.a != src || data.a < s->nlocals) goto normal;
      rewind_pc(s);
      genop_3(s, data.insn, dst, data.b, data.c);
      return;
    case OP_ADDI: case OP_SUBI:
      if (addr_pc(s, data.addr) == s->lastlabel || data.a != src || data.a < s->nlocals) goto normal;
      else {
        struct mrb_insn_data data0 = mrb_decode_insn(mrb_prev_pc(s, data.addr));
        if (data0.insn != OP_MOVE || data0.a != data.a || data0.b != dst) goto normal;
        s->pc = addr_pc(s, data0.addr);
        if (addr_pc(s, data0.addr) != s->lastlabel) {
          /* constant folding */
          data0 = mrb_decode_insn(mrb_prev_pc(s, data0.addr));
          mrb_int n;
          if (data0.a == dst && get_int_operand(s, &data0, &n)) {
            if ((data.insn == OP_ADDI && !mrb_int_add_overflow(n, data.b, &n)) ||
                (data.insn == OP_SUBI && !mrb_int_sub_overflow(n, data.b, &n))) {
              s->pc = addr_pc(s, data0.addr);
              gen_int(s, dst, n);
              return;
            }
          }
        }
      }
      genop_2(s, data.insn, dst, data.b);
      return;
    default:
      break;
    }
  }
 normal:
  genop_2(s, OP_MOVE, dst, src);
  return;
}

static int search_upvar(codegen_scope *s, mrb_sym id, int *idx);

static void
gen_getupvar(codegen_scope *s, uint16_t dst, mrb_sym id)
{
  int idx;
  int lv = search_upvar(s, id, &idx);

  if (!no_peephole(s)) {
    struct mrb_insn_data data = mrb_last_insn(s);
    if (data.insn == OP_SETUPVAR && data.a == dst && data.b == idx && data.c == lv) {
      /* skip GETUPVAR right after SETUPVAR */
      return;
    }
  }
  genop_3(s, OP_GETUPVAR, dst, idx, lv);
}

static void
gen_setupvar(codegen_scope *s, uint16_t dst, mrb_sym id)
{
  int idx;
  int lv = search_upvar(s, id, &idx);

  if (!no_peephole(s)) {
    struct mrb_insn_data data = mrb_last_insn(s);
    if (data.insn == OP_MOVE && data.a == dst) {
      dst = data.b;
      rewind_pc(s);
    }
  }
  genop_3(s, OP_SETUPVAR, dst, idx, lv);
}

static void
gen_return(codegen_scope *s, uint8_t op, uint16_t src)
{
  if (no_peephole(s)) {
    genop_1(s, op, src);
  }
  else {
    struct mrb_insn_data data = mrb_last_insn(s);

    if (data.insn == OP_MOVE && src == data.a) {
      rewind_pc(s);
      genop_1(s, op, data.b);
    }
    else if (data.insn != OP_RETURN) {
      genop_1(s, op, src);
    }
  }
}

static mrb_bool
get_int_operand(codegen_scope *s, struct mrb_insn_data *data, mrb_int *n)
{
  switch (data->insn) {
  case OP_LOADI__1:
    *n = -1;
    return TRUE;

  case OP_LOADINEG:
    *n = -data->b;
    return TRUE;

  case OP_LOADI_0: case OP_LOADI_1: case OP_LOADI_2: case OP_LOADI_3:
  case OP_LOADI_4: case OP_LOADI_5: case OP_LOADI_6: case OP_LOADI_7:
    *n = data->insn - OP_LOADI_0;
    return TRUE;

  case OP_LOADI:
  case OP_LOADI16:
    *n = (int16_t)data->b;
    return TRUE;

  case OP_LOADI32:
    *n = (mrb_int)((uint32_t)data->b<<16)+data->c;
    return TRUE;

  case OP_LOADL:
    {
      mrb_pool_value *pv = &s->pool[data->b];

      if (pv->tt == IREP_TT_INT32) {
        *n = (mrb_int)pv->u.i32;
      }
#ifdef MRB_INT64
      else if (pv->tt == IREP_TT_INT64) {
        *n = (mrb_int)pv->u.i64;
      }
#endif
      else {
        return FALSE;
      }
    }
    return TRUE;

  default:
    return FALSE;
  }
}

static void
gen_addsub(codegen_scope *s, uint8_t op, uint16_t dst)
{
  if (no_peephole(s)) {
  normal:
    genop_1(s, op, dst);
    return;
  }
  else {
    struct mrb_insn_data data = mrb_last_insn(s);
    mrb_int n;

    if (!get_int_operand(s, &data, &n)) {
      /* not integer immediate */
      goto normal;
    }
    struct mrb_insn_data data0 = mrb_decode_insn(mrb_prev_pc(s, data.addr));
    mrb_int n0;
    if (addr_pc(s, data.addr) == s->lastlabel || !get_int_operand(s, &data0, &n0)) {
      /* OP_ADDI/OP_SUBI takes upto 8bits */
      if (n > INT8_MAX || n < INT8_MIN) goto normal;
      rewind_pc(s);
      if (n == 0) return;
      if (n > 0) {
        if (op == OP_ADD) genop_2(s, OP_ADDI, dst, (uint16_t)n);
        else genop_2(s, OP_SUBI, dst, (uint16_t)n);
      }
      else {                    /* n < 0 */
        n = -n;
        if (op == OP_ADD) genop_2(s, OP_SUBI, dst, (uint16_t)n);
        else genop_2(s, OP_ADDI, dst, (uint16_t)n);
      }
      return;
    }
    if (op == OP_ADD) {
      if (mrb_int_add_overflow(n0, n, &n)) goto normal;
    }
    else { /* OP_SUB */
      if (mrb_int_sub_overflow(n0, n, &n)) goto normal;
    }
    s->pc = addr_pc(s, data0.addr);
    gen_int(s, dst, n);
  }
}

static void
gen_muldiv(codegen_scope *s, uint8_t op, uint16_t dst)
{
  if (no_peephole(s)) {
  normal:
    genop_1(s, op, dst);
    return;
  }
  else {
    struct mrb_insn_data data = mrb_last_insn(s);
    mrb_int n, n0;
    if (addr_pc(s, data.addr) == s->lastlabel || !get_int_operand(s, &data, &n)) {
      /* not integer immediate */
      goto normal;
    }
    struct mrb_insn_data data0 = mrb_decode_insn(mrb_prev_pc(s, data.addr));
    if (!get_int_operand(s, &data0, &n0)) {
      goto normal;
    }
    if (op == OP_MUL) {
      if (mrb_int_mul_overflow(n0, n, &n)) goto normal;
    }
    else { /* OP_DIV */
      if (n == 0) goto normal;
      if (n0 == MRB_INT_MIN && n == -1) goto normal;
      n = mrb_div_int(s->mrb, n0, n);
    }
    s->pc = addr_pc(s, data0.addr);
    gen_int(s, dst, n);
  }
}

mrb_bool mrb_num_shift(mrb_state *mrb, mrb_int val, mrb_int width, mrb_int *num);

static mrb_bool
gen_binop(codegen_scope *s, mrb_sym op, uint16_t dst)
{
  if (no_peephole(s)) return FALSE;
  else if (op == MRB_OPSYM_2(s->mrb, aref)) {
    genop_1(s, OP_GETIDX, dst);
    return TRUE;
  }
  else {
    struct mrb_insn_data data = mrb_last_insn(s);
    mrb_int n, n0;
    if (addr_pc(s, data.addr) == s->lastlabel || !get_int_operand(s, &data, &n)) {
      /* not integer immediate */
      return FALSE;
    }
    struct mrb_insn_data data0 = mrb_decode_insn(mrb_prev_pc(s, data.addr));
    if (!get_int_operand(s, &data0, &n0)) {
      return FALSE;
    }
    if (op == MRB_OPSYM_2(s->mrb, lshift)) {
      if (!mrb_num_shift(s->mrb, n0, n, &n)) return FALSE;
    }
    else if (op == MRB_OPSYM_2(s->mrb, rshift)) {
      if (n == MRB_INT_MIN) return FALSE;
      if (!mrb_num_shift(s->mrb, n0, -n, &n)) return FALSE;
    }
    else if (op == MRB_OPSYM_2(s->mrb, mod) && n != 0) {
      if (n0 == MRB_INT_MIN && n == -1) {
        n = 0;
      }
      else {
        mrb_int n1 = n0 % n;
        if ((n0 < 0) != (n < 0) && n1 != 0) {
          n1 += n;
        }
        n = n1;
      }
    }
    else if (op == MRB_OPSYM_2(s->mrb, and)) {
      n = n0 & n;
    }
    else if (op == MRB_OPSYM_2(s->mrb, or)) {
      n = n0 | n;
    }
    else if (op == MRB_OPSYM_2(s->mrb, xor)) {
      n = n0 ^ n;
    }
    else {
      return FALSE;
    }
    s->pc = addr_pc(s, data0.addr);
    gen_int(s, dst, n);
    return TRUE;
  }
}

static uint32_t
dispatch(codegen_scope *s, uint32_t pos0)
{
  int32_t pos1;
  int32_t offset;
  int16_t newpos;

  if (pos0 == JMPLINK_START) return 0;

  pos1 = pos0 + 2;
  offset = s->pc - pos1;
  if (offset > INT16_MAX) {
    codegen_error(s, "too big jmp offset");
  }
  s->lastlabel = s->pc;
  newpos = (int16_t)PEEK_S(s->iseq+pos0);
  emit_S(s, pos0, (uint16_t)offset);
  if (newpos == 0) return 0;
  return pos1+newpos;
}

static void
dispatch_linked(codegen_scope *s, uint32_t pos)
{
  if (pos==JMPLINK_START) return;
  for (;;) {
    pos = dispatch(s, pos);
    if (pos==0) break;
  }
}

#define nregs_update do {if (s->sp > s->nregs) s->nregs = s->sp;} while (0)
static void
push_n_(codegen_scope *s, int n)
{
  if (s->sp+n >= 0xffff) {
    codegen_error(s, "too complex expression");
  }
  s->sp+=n;
  nregs_update;
}

static void
pop_n_(codegen_scope *s, int n)
{
  if ((int)s->sp-n < 0) {
    codegen_error(s, "stack pointer underflow");
  }
  s->sp-=n;
}

#define push() push_n_(s,1)
#define push_n(n) push_n_(s,n)
#define pop() pop_n_(s,1)
#define pop_n(n) pop_n_(s,n)
#define cursp() (s->sp)

static mrb_pool_value*
lit_pool_extend(codegen_scope *s)
{
  if (s->irep->plen == s->pcapa) {
    s->pcapa *= 2;
    s->pool = (mrb_pool_value*)codegen_realloc(s, s->pool, sizeof(mrb_pool_value)*s->pcapa);
  }

  return &s->pool[s->irep->plen++];
}

static int
new_litbn(codegen_scope *s, const char *p, int base, mrb_bool neg)
{
  int i;
  size_t plen;
  mrb_pool_value *pv;

  plen = strlen(p);
  if (plen > 255) {
    codegen_error(s, "integer too big");
  }
  for (i=0; i<s->irep->plen; i++) {
    size_t len;
    pv = &s->pool[i];
    if (pv->tt != IREP_TT_BIGINT) continue;
    len = pv->u.str[0];
    if (len == plen && pv->u.str[1] == base && memcmp(pv->u.str+2, p, len) == 0)
      return i;
  }

  pv = lit_pool_extend(s);

  {
    char *buf;
    pv->tt = IREP_TT_BIGINT;
    buf = (char*)codegen_realloc(s, NULL, plen+3);
    buf[0] = (char)plen;
    buf[1] = base;
    if (neg) buf[1] = 0x80;
    memcpy(buf+2, p, plen);
    buf[plen+2] = '\0';
    pv->u.str = buf;
  }
  return i;
}

static int
new_lit_str(codegen_scope *s, const char *str, mrb_int len)
{
  int i;
  mrb_pool_value *pv;

  for (i=0; i<s->irep->plen; i++) {
    pv = &s->pool[i];
    if (pv->tt & IREP_TT_NFLAG) continue;
    mrb_int plen = pv->tt>>2;
    if (len != plen) continue;
    if (memcmp(pv->u.str, str, plen) == 0)
      return i;
  }

  pv = lit_pool_extend(s);

  if (mrb_ro_data_p(str)) {
    pv->tt = (uint32_t)(len<<2) | IREP_TT_SSTR;
    pv->u.str = str;
  }
  else {
    char *p;
    pv->tt = (uint32_t)(len<<2) | IREP_TT_STR;
    p = (char*)codegen_realloc(s, NULL, len+1);
    memcpy(p, str, len);
    p[len] = '\0';
    pv->u.str = p;
  }

  return i;
}

static int
new_lit_cstr(codegen_scope *s, const char *str)
{
  return new_lit_str(s, str, (mrb_int)strlen(str));
}

static int
new_lit_int(codegen_scope *s, mrb_int num)
{
  int i;
  mrb_pool_value *pv;

  for (i=0; i<s->irep->plen; i++) {
    pv = &s->pool[i];
    if (pv->tt == IREP_TT_INT32) {
      if (num == pv->u.i32) return i;
    }
#ifdef MRB_64BIT
    else if (pv->tt == IREP_TT_INT64) {
      if (num == pv->u.i64) return i;
    }
    continue;
#endif
  }

  pv = lit_pool_extend(s);

#ifdef MRB_INT64
  pv->tt = IREP_TT_INT64;
  pv->u.i64 = num;
#else
  pv->tt = IREP_TT_INT32;
  pv->u.i32 = num;
#endif

  return i;
}

#ifndef MRB_NO_FLOAT
static int
new_lit_float(codegen_scope *s, mrb_float num)
{
  int i;
  mrb_pool_value *pv;

  for (i=0; i<s->irep->plen; i++) {
    mrb_float f;
    pv = &s->pool[i];
    if (pv->tt != IREP_TT_FLOAT) continue;
    f = pv->u.f;
    if (f == num && !signbit(f) == !signbit(num)) return i;
  }

  pv = lit_pool_extend(s);

  pv->tt = IREP_TT_FLOAT;
  pv->u.f = num;

  return i;
}
#endif

static int
new_sym(codegen_scope *s, mrb_sym sym)
{
  int i, len;

  mrb_assert(s->irep);

  len = s->irep->slen;
  for (i=0; i<len; i++) {
    if (s->syms[i] == sym) return i;
  }
  if (s->irep->slen >= s->scapa) {
    s->scapa *= 2;
    if (s->scapa > 0xffff) {
      codegen_error(s, "too many symbols");
    }
    s->syms = (mrb_sym*)codegen_realloc(s, s->syms, sizeof(mrb_sym)*s->scapa);
  }
  s->syms[s->irep->slen] = sym;
  return s->irep->slen++;
}

static void
gen_setxv(codegen_scope *s, uint8_t op, uint16_t dst, mrb_sym sym, int val)
{
  int idx = new_sym(s, sym);
  if (!val && !no_peephole(s)) {
    struct mrb_insn_data data = mrb_last_insn(s);
    if (data.insn == OP_MOVE && data.a == dst) {
      dst = data.b;
      rewind_pc(s);
    }
  }
  genop_2(s, op, dst, idx);
}

static void
gen_int(codegen_scope *s, uint16_t dst, mrb_int i)
{
  if (i < 0) {
    if (i == -1) genop_1(s, OP_LOADI__1, dst);
    else if (i >= -0xff) genop_2(s, OP_LOADINEG, dst, (uint16_t)-i);
    else if (i >= INT16_MIN) genop_2S(s, OP_LOADI16, dst, (uint16_t)i);
    else if (i >= INT32_MIN) genop_2SS(s, OP_LOADI32, dst, (uint32_t)i);
    else goto int_lit;
  }
  else if (i < 8) genop_1(s, OP_LOADI_0 + (uint8_t)i, dst);
  else if (i <= 0xff) genop_2(s, OP_LOADI, dst, (uint16_t)i);
  else if (i <= INT16_MAX) genop_2S(s, OP_LOADI16, dst, (uint16_t)i);
  else if (i <= INT32_MAX) genop_2SS(s, OP_LOADI32, dst, (uint32_t)i);
  else {
  int_lit:
    genop_2(s, OP_LOADL, dst, new_lit_int(s, i));
  }
}

static mrb_bool
gen_uniop(codegen_scope *s, mrb_sym sym, uint16_t dst)
{
  if (no_peephole(s)) return FALSE;
  struct mrb_insn_data data = mrb_last_insn(s);
  mrb_int n;

  if (!get_int_operand(s, &data, &n)) return FALSE;
  if (sym == MRB_OPSYM_2(s->mrb, plus)) {
    /* unary plus does nothing */
  }
  else if (sym == MRB_OPSYM_2(s->mrb, minus)) {
    if (n == MRB_INT_MIN) return FALSE;
    n = -n;
  }
  else if (sym == MRB_OPSYM_2(s->mrb, neg)) {
    n = ~n;
  }
  else {
    return FALSE;
  }
  s->pc = addr_pc(s, data.addr);
  gen_int(s, dst, n);
  return TRUE;
}

static int
node_len(node *tree)
{
  int n = 0;

  while (tree) {
    n++;
    tree = tree->cdr;
  }
  return n;
}

#define nint(x) ((int)(intptr_t)(x))
#define nchar(x) ((char)(intptr_t)(x))
#define nsym(x) ((mrb_sym)(intptr_t)(x))

#define lv_name(lv) nsym((lv)->car)

static int
lv_idx(codegen_scope *s, mrb_sym id)
{
  node *lv = s->lv;
  int n = 1;

  while (lv) {
    if (lv_name(lv) == id) return n;
    n++;
    lv = lv->cdr;
  }
  return 0;
}

static int
search_upvar(codegen_scope *s, mrb_sym id, int *idx)
{
  const struct RProc *u;
  int lv = 0;
  codegen_scope *up = s->prev;

  while (up) {
    *idx = lv_idx(up, id);
    if (*idx > 0) {
      return lv;
    }
    lv ++;
    up = up->prev;
  }

  if (lv < 1) lv = 1;
  u = s->parser->upper;
  while (u && !MRB_PROC_CFUNC_P(u)) {
    const struct mrb_irep *ir = u->body.irep;
    uint_fast16_t n = ir->nlocals;
    int i;

    const mrb_sym *v = ir->lv;
    if (v) {
      for (i=1; n > 1; n--, v++, i++) {
        if (*v == id) {
          *idx = i;
          return lv - 1;
        }
      }
    }
    if (MRB_PROC_SCOPE_P(u)) break;
    u = u->upper;
    lv ++;
  }

  codegen_error(s, "Can't found local variables");
  return -1; /* not reached */
}

static void
for_body(codegen_scope *s, node *tree)
{
  codegen_scope *prev = s;
  int idx;
  struct loopinfo *lp;
  node *n2;

  /* generate receiver */
  codegen(s, tree->cdr->car, VAL);
  /* generate loop-block */
  s = scope_new(s->mrb, s, NULL);

  push();                       /* push for a block parameter */

  /* generate loop variable */
  n2 = tree->car;
  genop_W(s, OP_ENTER, 0x40000);
  if (n2->car && !n2->car->cdr && !n2->cdr) {
    gen_assignment(s, n2->car->car, NULL, 1, NOVAL);
  }
  else {
    gen_massignment(s, n2, 1, VAL);
  }
  /* construct loop */
  lp = loop_push(s, LOOP_FOR);
  lp->pc1 = new_label(s);

  /* loop body */
  codegen(s, tree->cdr->cdr->car, VAL);
  pop();
  gen_return(s, OP_RETURN, cursp());
  loop_pop(s, NOVAL);
  scope_finish(s);
  s = prev;
  genop_2(s, OP_BLOCK, cursp(), s->irep->rlen-1);
  push();pop(); /* space for a block */
  pop();
  idx = new_sym(s, MRB_SYM_2(s->mrb, each));
  genop_3(s, OP_SENDB, cursp(), idx, 0);
}

static int
lambda_body(codegen_scope *s, node *tree, int blk)
{
  codegen_scope *parent = s;
  s = scope_new(s->mrb, s, tree->car);

  s->mscope = !blk;

  if (blk) {
    struct loopinfo *lp = loop_push(s, LOOP_BLOCK);
    lp->pc0 = new_label(s);
  }
  tree = tree->cdr;
  if (tree->car == NULL) {
    genop_W(s, OP_ENTER, 0);
    s->ainfo = 0;
  }
  else {
    mrb_aspec a;
    int ma, oa, ra, pa, ka, kd, ba, i;
    uint32_t pos;
    node *opt;
    node *margs, *pargs;
    node *tail;

    /* mandatory arguments */
    ma = node_len(tree->car->car);
    margs = tree->car->car;
    tail = tree->car->cdr->cdr->cdr->cdr;

    /* optional arguments */
    oa = node_len(tree->car->cdr->car);
    /* rest argument? */
    ra = tree->car->cdr->cdr->car ? 1 : 0;
    /* mandatory arguments after rest argument */
    pa = node_len(tree->car->cdr->cdr->cdr->car);
    pargs = tree->car->cdr->cdr->cdr->car;
    /* keyword arguments */
    ka = tail? node_len(tail->cdr->car) : 0;
    /* keyword dictionary? */
    kd = tail && tail->cdr->cdr->car? 1 : 0;
    /* block argument? */
    ba = tail && tail->cdr->cdr->cdr->car ? 1 : 0;

    if (ma > 0x1f || oa > 0x1f || pa > 0x1f || ka > 0x1f) {
      codegen_error(s, "too many formal arguments");
    }
    /* (23bits = 5:5:1:5:5:1:1) */
    a = MRB_ARGS_REQ(ma)
      | MRB_ARGS_OPT(oa)
      | (ra? MRB_ARGS_REST() : 0)
      | MRB_ARGS_POST(pa)
      | MRB_ARGS_KEY(ka, kd)
      | (ba? MRB_ARGS_BLOCK() : 0);
    genop_W(s, OP_ENTER, a);
    /* (12bits = 5:1:5:1) */
    s->ainfo = (((ma+oa) & 0x3f) << 7)
      | ((ra & 0x1) << 6)
      | ((pa & 0x1f) << 1)
      | ((ka | kd) ? 1 : 0);
    /* generate jump table for optional arguments initializer */
    pos = new_label(s);
    for (i=0; i<oa; i++) {
      new_label(s);
      genjmp_0(s, OP_JMP);
    }
    if (oa > 0) {
      genjmp_0(s, OP_JMP);
    }
    opt = tree->car->cdr->car;
    i = 0;
    while (opt) {
      int idx;
      mrb_sym id = nsym(opt->car->car);

      dispatch(s, pos+i*3+1);
      codegen(s, opt->car->cdr, VAL);
      pop();
      idx = lv_idx(s, id);
      if (idx > 0) {
        gen_move(s, idx, cursp(), 0);
      }
      else {
        gen_getupvar(s, cursp(), id);
      }
      i++;
      opt = opt->cdr;
    }
    if (oa > 0) {
      dispatch(s, pos+i*3+1);
    }

    /* keyword arguments */
    if (tail) {
      node *kwds = tail->cdr->car;
      int kwrest = 0;

      if (tail->cdr->cdr->car) {
        kwrest = 1;
      }
      mrb_assert(nint(tail->car) == NODE_ARGS_TAIL);
      mrb_assert(node_len(tail) == 4);

      while (kwds) {
        int jmpif_key_p, jmp_def_set = -1;
        node *kwd = kwds->car, *def_arg = kwd->cdr->cdr->car;
        mrb_sym kwd_sym = nsym(kwd->cdr->car);

        mrb_assert(nint(kwd->car) == NODE_KW_ARG);

        if (def_arg) {
          int idx;
          genop_2(s, OP_KEY_P, lv_idx(s, kwd_sym), new_sym(s, kwd_sym));
          jmpif_key_p = genjmp2_0(s, OP_JMPIF, lv_idx(s, kwd_sym), NOVAL);
          codegen(s, def_arg, VAL);
          pop();
          idx = lv_idx(s, kwd_sym);
          if (idx > 0) {
            gen_move(s, idx, cursp(), 0);
          }
          else {
            gen_getupvar(s, cursp(), kwd_sym);
          }
          jmp_def_set = genjmp_0(s, OP_JMP);
          dispatch(s, jmpif_key_p);
        }
        genop_2(s, OP_KARG, lv_idx(s, kwd_sym), new_sym(s, kwd_sym));
        if (jmp_def_set != -1) {
          dispatch(s, jmp_def_set);
        }
        i++;

        kwds = kwds->cdr;
      }
      if (tail->cdr->car && !kwrest) {
        genop_0(s, OP_KEYEND);
      }
    }

    /* argument destructuring */
    if (margs) {
      node *n = margs;

      pos = 1;
      while (n) {
        if (nint(n->car->car) == NODE_MASGN) {
          gen_massignment(s, n->car->cdr->car, pos, NOVAL);
        }
        pos++;
        n = n->cdr;
      }
    }
    if (pargs) {
      node *n = pargs;

      pos = ma+oa+ra+1;
      while (n) {
        if (nint(n->car->car) == NODE_MASGN) {
          gen_massignment(s, n->car->cdr->car, pos, NOVAL);
        }
        pos++;
        n = n->cdr;
      }
    }
  }

  codegen(s, tree->cdr->car, VAL);
  pop();
  if (s->pc > 0) {
    gen_return(s, OP_RETURN, cursp());
  }
  if (blk) {
    loop_pop(s, NOVAL);
  }
  scope_finish(s);
  return parent->irep->rlen - 1;
}

static int
scope_body(codegen_scope *s, node *tree, int val)
{
  codegen_scope *scope = scope_new(s->mrb, s, tree->car);

  codegen(scope, tree->cdr, VAL);
  gen_return(scope, OP_RETURN, scope->sp-1);
  if (!s->iseq) {
    genop_0(scope, OP_STOP);
  }
  scope_finish(scope);
  if (!s->irep) {
    /* should not happen */
    return 0;
  }
  return s->irep->rlen - 1;
}

static mrb_bool
nosplat(node *t)
{
  while (t) {
    if (nint(t->car->car) == NODE_SPLAT) return FALSE;
    t = t->cdr;
  }
  return TRUE;
}

static mrb_sym
attrsym(codegen_scope *s, mrb_sym a)
{
  const char *name;
  mrb_int len;
  char *name2;

  name = mrb_sym_name_len(s->mrb, a, &len);
  name2 = (char *)codegen_palloc(s,
                                 (size_t)len
                                 + 1 /* '=' */
                                 + 1 /* '\0' */
                                 );
  mrb_assert_int_fit(mrb_int, len, size_t, SIZE_MAX);
  memcpy(name2, name, (size_t)len);
  name2[len] = '=';
  name2[len+1] = '\0';

  return mrb_intern(s->mrb, name2, len+1);
}

#define CALL_MAXARGS 15
#define GEN_LIT_ARY_MAX 64
#define GEN_VAL_STACK_MAX 99

static int
gen_values(codegen_scope *s, node *t, int val, int limit)
{
  int n = 0;
  int first = 1;
  int slimit = GEN_VAL_STACK_MAX;

  if (limit == 0) limit = GEN_LIT_ARY_MAX;
  if (cursp() >= slimit) slimit = INT16_MAX;

  if (!val) {
    while (t) {
      codegen(s, t->car, NOVAL);
      n++;
      t = t->cdr;
    }
    return n;
  }

  while (t) {
    int is_splat = nint(t->car->car) == NODE_SPLAT;

    if (is_splat || cursp() >= slimit) { /* flush stack */
      pop_n(n);
      if (first) {
        if (n == 0) {
          genop_1(s, OP_LOADNIL, cursp());
        }
        else {
          genop_2(s, OP_ARRAY, cursp(), n);
        }
        push();
        first = 0;
        limit = GEN_LIT_ARY_MAX;
      }
      else if (n > 0) {
        pop();
        genop_2(s, OP_ARYPUSH, cursp(), n);
        push();
      }
      n = 0;
    }
    codegen(s, t->car, val);
    if (is_splat) {
      pop(); pop();
      genop_1(s, OP_ARYCAT, cursp());
      push();
    }
    else {
      n++;
    }
    t = t->cdr;
  }
  if (!first) {
    pop();
    if (n > 0) {
      pop_n(n);
      genop_2(s, OP_ARYPUSH, cursp(), n);
    }
    return -1;                  /* variable length */
  }
  else if (n > limit) {
    pop_n(n);
    genop_2(s, OP_ARRAY, cursp(), n);
    return -1;
  }
  return n;
}

static int
gen_hash(codegen_scope *s, node *tree, int val, int limit)
{
  int slimit = GEN_VAL_STACK_MAX;
  if (cursp() >= GEN_LIT_ARY_MAX) slimit = INT16_MAX;
  int len = 0;
  mrb_bool update = FALSE;
  mrb_bool first = TRUE;

  while (tree) {
    if (nint(tree->car->car->car) == NODE_KW_REST_ARGS) {
<<<<<<< HEAD
      if (val && len > 0) {
=======
      if (val && first) {
        genop_2(s, OP_HASH, cursp(), 0);
        push();
        update = TRUE;
      }
      else if (val && len > 0) {
>>>>>>> 6c6d8a98
        pop_n(len*2);
        if (!update) {
          genop_2(s, OP_HASH, cursp(), len);
        }
        else {
          pop();
          genop_2(s, OP_HASHADD, cursp(), len);
        }
        push();
      }
      codegen(s, tree->car->cdr, val);
      if (val && (len > 0 || update)) {
        pop(); pop();
        genop_1(s, OP_HASHCAT, cursp());
        push();
      }
      update = TRUE;
      len = 0;
    }
    else {
      codegen(s, tree->car->car, val);
      codegen(s, tree->car->cdr, val);
      len++;
    }
    tree = tree->cdr;
    if (val && cursp() >= slimit) {
      pop_n(len*2);
      if (!update) {
        genop_2(s, OP_HASH, cursp(), len);
      }
      else {
        pop();
        genop_2(s, OP_HASHADD, cursp(), len);
      }
      push();
      update = TRUE;
      len = 0;
    }
    first = FALSE;
  }
  if (val && len > limit) {
    pop_n(len*2);
    genop_2(s, OP_HASH, cursp(), len);
    push();
    return -1;
  }
  if (update) {
    if (val && len > 0) {
      pop_n(len*2+1);
      genop_2(s, OP_HASHADD, cursp(), len);
      push();
    }
    return -1;                  /* variable length */
  }
  return len;
}

static void
gen_call(codegen_scope *s, node *tree, int val, int safe)
{
  mrb_sym sym = nsym(tree->cdr->car);
  int skip = 0, n = 0, nk = 0, noop = no_optimize(s), noself = 0, blk = 0, sp_save = cursp();

  if (!tree->car) {
    noself = noop = 1;
    push();
  }
  else {
    codegen(s, tree->car, VAL); /* receiver */
  }
  if (safe) {
    int recv = cursp()-1;
    gen_move(s, cursp(), recv, 1);
    skip = genjmp2_0(s, OP_JMPNIL, cursp(), val);
  }
  tree = tree->cdr->cdr->car;
  if (tree) {
    if (tree->car) {            /* positional arguments */
      n = gen_values(s, tree->car, VAL, 14);
      if (n < 0) {              /* variable length */
        noop = 1;               /* not operator */
        n = 15;
        push();
      }
    }
    if (tree->cdr->car) {       /* keyword arguments */
      noop = 1;
      nk = gen_hash(s, tree->cdr->car->cdr, VAL, 14);
      if (nk < 0) nk = 15;
    }
  }
  if (tree && tree->cdr && tree->cdr->cdr) {
    codegen(s, tree->cdr->cdr, VAL);
    pop();
    noop = 1;
    blk = 1;
  }
  push();pop();
  s->sp = sp_save;
  if (!noop && sym == MRB_OPSYM_2(s->mrb, add) && n == 1)  {
    gen_addsub(s, OP_ADD, cursp());
  }
  else if (!noop && sym == MRB_OPSYM_2(s->mrb, sub) && n == 1)  {
    gen_addsub(s, OP_SUB, cursp());
  }
  else if (!noop && sym == MRB_OPSYM_2(s->mrb, mul) && n == 1)  {
    gen_muldiv(s, OP_MUL, cursp());
  }
  else if (!noop && sym == MRB_OPSYM_2(s->mrb, div) && n == 1)  {
    gen_muldiv(s, OP_DIV, cursp());
  }
  else if (!noop && sym == MRB_OPSYM_2(s->mrb, lt) && n == 1)  {
    genop_1(s, OP_LT, cursp());
  }
  else if (!noop && sym == MRB_OPSYM_2(s->mrb, le) && n == 1)  {
    genop_1(s, OP_LE, cursp());
  }
  else if (!noop && sym == MRB_OPSYM_2(s->mrb, gt) && n == 1)  {
    genop_1(s, OP_GT, cursp());
  }
  else if (!noop && sym == MRB_OPSYM_2(s->mrb, ge) && n == 1)  {
    genop_1(s, OP_GE, cursp());
  }
  else if (!noop && sym == MRB_OPSYM_2(s->mrb, eq) && n == 1)  {
    genop_1(s, OP_EQ, cursp());
  }
  else if (!noop && sym == MRB_OPSYM_2(s->mrb, aset) && n == 2)  {
    genop_1(s, OP_SETIDX, cursp());
  }
  else if (!noop && n == 0 && gen_uniop(s, sym, cursp())) {
    /* constant folding succeeded */
  }
  else if (!noop && n == 1 && gen_binop(s, sym, cursp())) {
    /* constant folding succeeded */
  }
  else if (noself){
    genop_3(s, blk ? OP_SSENDB : OP_SSEND, cursp(), new_sym(s, sym), n|(nk<<4));
  }
  else {
    genop_3(s, blk ? OP_SENDB : OP_SEND, cursp(), new_sym(s, sym), n|(nk<<4));
  }
  if (safe) {
    dispatch(s, skip);
  }
  if (val) {
    push();
  }
}

static void
gen_assignment(codegen_scope *s, node *tree, node *rhs, int sp, int val)
{
  int idx;
  int type = nint(tree->car);

  switch (type) {
  case NODE_GVAR:
  case NODE_ARG:
  case NODE_LVAR:
  case NODE_IVAR:
  case NODE_CVAR:
  case NODE_CONST:
  case NODE_NIL:
  case NODE_MASGN:
    if (rhs) {
      codegen(s, rhs, VAL);
      pop();
      sp = cursp();
    }
    break;

  case NODE_COLON2:
  case NODE_CALL:
  case NODE_SCALL:
    /* keep evaluation order */
    break;

  case NODE_NVAR:
    codegen_error(s, "Can't assign to numbered parameter");
    break;

  default:
    codegen_error(s, "unknown lhs");
    break;
  }

  tree = tree->cdr;
  switch (type) {
  case NODE_GVAR:
    gen_setxv(s, OP_SETGV, sp, nsym(tree), val);
    break;
  case NODE_ARG:
  case NODE_LVAR:
    idx = lv_idx(s, nsym(tree));
    if (idx > 0) {
      if (idx != sp) {
        gen_move(s, idx, sp, val);
      }
      break;
    }
    else {                      /* upvar */
      gen_setupvar(s, sp, nsym(tree));
    }
    break;
  case NODE_IVAR:
    gen_setxv(s, OP_SETIV, sp, nsym(tree), val);
    break;
  case NODE_CVAR:
    gen_setxv(s, OP_SETCV, sp, nsym(tree), val);
    break;
  case NODE_CONST:
    gen_setxv(s, OP_SETCONST, sp, nsym(tree), val);
    break;
  case NODE_COLON2:
    if (sp) {
      gen_move(s, cursp(), sp, 0);
    }
    sp = cursp();
    push();
    codegen(s, tree->car, VAL);
    if (rhs) {
      codegen(s, rhs, VAL); pop();
      gen_move(s, sp, cursp(), 0);
    }
    pop_n(2);
    idx = new_sym(s, nsym(tree->cdr));
    genop_2(s, OP_SETMCNST, sp, idx);
    break;

  case NODE_CALL:
  case NODE_SCALL:
    {
      int noself = 0, safe = (type == NODE_SCALL), skip = 0, top, call, n = 0;
      mrb_sym mid = nsym(tree->cdr->car);

      top = cursp();
      if (val || sp == cursp()) {
        push();                   /* room for retval */
      }
      call = cursp();
      if (!tree->car) {
        noself = 1;
        push();
      }
      else {
        codegen(s, tree->car, VAL); /* receiver */
      }
      if (safe) {
        int recv = cursp()-1;
        gen_move(s, cursp(), recv, 1);
        skip = genjmp2_0(s, OP_JMPNIL, cursp(), val);
      }
      tree = tree->cdr->cdr->car;
      if (tree) {
        if (tree->car) {            /* positional arguments */
          n = gen_values(s, tree->car, VAL, (tree->cdr->car)?13:14);
          if (n < 0) {              /* variable length */
            n = 15;
            push();
          }
        }
        if (tree->cdr->car) {       /* keyword arguments */
          if (n == 13 || n == 14) {
            pop_n(n);
            genop_2(s, OP_ARRAY, cursp(), n);
            push();
            n = 15;
          }
          gen_hash(s, tree->cdr->car->cdr, VAL, 0);
          if (n < 14) {
            n++;
          }
          else {
            pop_n(2);
            genop_2(s, OP_ARYPUSH, cursp(), 1);
          }
          push();
        }
      }
      if (rhs) {
        codegen(s, rhs, VAL);
        pop();
      }
      else {
        gen_move(s, cursp(), sp, 0);
      }
      if (val) {
        gen_move(s, top, cursp(), 1);
      }
      if (n < 15) {
        n++;
        if (n == 15) {
          pop_n(14);
          genop_2(s, OP_ARRAY, cursp(), 15);
        }
      }
      else {
        pop();
        genop_2(s, OP_ARYPUSH, cursp(), 1);
      }
      s->sp = call;
      if (mid == MRB_OPSYM_2(s->mrb, aref) && n == 2) {
        genop_1(s, OP_SETIDX, cursp());
      }
      else {
        genop_3(s, noself ? OP_SSEND : OP_SEND, cursp(), new_sym(s, attrsym(s, mid)), n);
      }
      if (safe) {
        dispatch(s, skip);
      }
      s->sp = top;
    }
    break;

  case NODE_MASGN:
    gen_massignment(s, tree->car, sp, val);
    break;

  /* splat without assignment */
  case NODE_NIL:
    break;

  default:
    codegen_error(s, "unknown lhs");
    break;
  }
  if (val) push();
}

static void
gen_massignment(codegen_scope *s, node *tree, int rhs, int val)
{
  int n = 0, post = 0;
  node *t, *p;

  if (tree->car) {              /* pre */
    t = tree->car;
    n = 0;
    while (t) {
      int sp = cursp();

      genop_3(s, OP_AREF, sp, rhs, n);
      push();
      gen_assignment(s, t->car, NULL, sp, NOVAL);
      pop();
      n++;
      t = t->cdr;
    }
  }
  t = tree->cdr;
  if (t) {
    if (t->cdr) {               /* post count */
      p = t->cdr->car;
      while (p) {
        post++;
        p = p->cdr;
      }
    }
    gen_move(s, cursp(), rhs, val);
    push_n(post+1);
    pop_n(post+1);
    genop_3(s, OP_APOST, cursp(), n, post);
    n = 1;
    if (t->car && t->car != (node*)-1) { /* rest */
      gen_assignment(s, t->car, NULL, cursp(), NOVAL);
    }
    if (t->cdr && t->cdr->car) {
      t = t->cdr->car;
      while (t) {
        gen_assignment(s, t->car, NULL, cursp()+n, NOVAL);
        t = t->cdr;
        n++;
      }
    }
    if (val) {
      gen_move(s, cursp(), rhs, 0);
    }
  }
}

static void
gen_intern(codegen_scope *s)
{
  pop();
  if (!no_peephole(s)) {
    struct mrb_insn_data data = mrb_last_insn(s);

    if (data.insn == OP_STRING && data.a == cursp()) {
      rewind_pc(s);
      genop_2(s, OP_SYMBOL, data.a, data.b);
      push();
      return;
    }
  }
  genop_1(s, OP_INTERN, cursp());
  push();
}

static void
gen_literal_array(codegen_scope *s, node *tree, mrb_bool sym, int val)
{
  if (val) {
    int i = 0, j = 0, gen = 0;

    while (tree) {
      switch (nint(tree->car->car)) {
      case NODE_STR:
        if ((tree->cdr == NULL) && (nint(tree->car->cdr->cdr) == 0))
          break;
        /* fall through */
      case NODE_BEGIN:
        codegen(s, tree->car, VAL);
        ++j;
        break;

      case NODE_LITERAL_DELIM:
        if (j > 0) {
          j = 0;
          ++i;
          if (sym)
            gen_intern(s);
        }
        break;
      }
      while (j >= 2) {
        pop(); pop();
        genop_1(s, OP_STRCAT, cursp());
        push();
        j--;
      }
      if (i > GEN_LIT_ARY_MAX) {
        pop_n(i);
        if (gen) {
          pop();
          genop_2(s, OP_ARYPUSH, cursp(), i);
        }
        else {
          genop_2(s, OP_ARRAY, cursp(), i);
          gen = 1;
        }
        push();
        i = 0;
      }
      tree = tree->cdr;
    }
    if (j > 0) {
      ++i;
      if (sym)
        gen_intern(s);
    }
    pop_n(i);
    if (gen) {
      pop();
      genop_2(s, OP_ARYPUSH, cursp(), i);
    }
    else {
      genop_2(s, OP_ARRAY, cursp(), i);
    }
    push();
  }
  else {
    while (tree) {
      switch (nint(tree->car->car)) {
      case NODE_BEGIN: case NODE_BLOCK:
        codegen(s, tree->car, NOVAL);
      }
      tree = tree->cdr;
    }
  }
}

static void
raise_error(codegen_scope *s, const char *msg)
{
  int idx = new_lit_cstr(s, msg);

  genop_1(s, OP_ERR, idx);
}

static mrb_int
readint(codegen_scope *s, const char *p, int base, mrb_bool neg, mrb_bool *overflow)
{
  const char *e = p + strlen(p);
  mrb_int result = 0;

  mrb_assert(base >= 2 && base <= 16);
  if (*p == '+') p++;
  while (p < e) {
    int n;
    char c = *p;
    switch (c) {
    case '0': case '1': case '2': case '3':
    case '4': case '5': case '6': case '7':
      n = c - '0'; break;
    case '8': case '9':
      n = c - '0'; break;
    case 'a': case 'b': case 'c': case 'd': case 'e': case 'f':
      n = c - 'a' + 10; break;
    case 'A': case 'B': case 'C': case 'D': case 'E': case 'F':
      n = c - 'A' + 10; break;
    default:
      codegen_error(s, "malformed readint input");
      *overflow = TRUE;
      /* not reached */
      return result;
    }
    if (mrb_int_mul_overflow(result, base, &result)) {
    overflow:
      *overflow = TRUE;
      return 0;
    }
    mrb_uint tmp = ((mrb_uint)result)+n;
    if (neg && tmp == (mrb_uint)MRB_INT_MAX+1) {
      *overflow = FALSE;
      return MRB_INT_MIN;
    }
    if (tmp > MRB_INT_MAX) goto overflow;
    result = (mrb_int)tmp;
    p++;
  }
  *overflow = FALSE;
  if (neg) return -result;
  return result;
}

static void
gen_retval(codegen_scope *s, node *tree)
{
  if (nint(tree->car) == NODE_SPLAT) {
    codegen(s, tree, VAL);
    pop();
    genop_1(s, OP_ARYDUP, cursp());
  }
  else {
    codegen(s, tree, VAL);
    pop();
  }
}

static mrb_bool
true_always(node *tree)
{
  switch (nint(tree->car)) {
  case NODE_TRUE:
  case NODE_INT:
  case NODE_STR:
  case NODE_SYM:
    return TRUE;
  default:
    return FALSE;
  }
}

static mrb_bool
false_always(node *tree)
{
  switch (nint(tree->car)) {
  case NODE_FALSE:
  case NODE_NIL:
    return TRUE;
  default:
    return FALSE;
  }
}

static void
gen_blkmove(codegen_scope *s, uint16_t ainfo, int lv)
{
  int m1 = (ainfo>>7)&0x3f;
  int r  = (ainfo>>6)&0x1;
  int m2 = (ainfo>>1)&0x1f;
  int kd = (ainfo)&0x1;
  int off = m1+r+m2+kd+1;
  if (lv == 0) {
    gen_move(s, cursp(), off, 0);
  }
  else {
    genop_3(s, OP_GETUPVAR, cursp(), off, lv);
  }
  push();
}

static void
codegen(codegen_scope *s, node *tree, int val)
{
  int nt;
  int rlev = s->rlev;

  if (!tree) {
    if (val) {
      genop_1(s, OP_LOADNIL, cursp());
      push();
    }
    return;
  }

  s->rlev++;
  if (s->rlev > MRB_CODEGEN_LEVEL_MAX) {
    codegen_error(s, "too complex expression");
  }
  if (s->irep && s->filename_index != tree->filename_index) {
    mrb_sym fname = mrb_parser_get_filename(s->parser, s->filename_index);
    const char *filename = mrb_sym_name_len(s->mrb, fname, NULL);

    mrb_debug_info_append_file(s->mrb, s->irep->debug_info,
                               filename, s->lines, s->debug_start_pos, s->pc);
    s->debug_start_pos = s->pc;
    s->filename_index = tree->filename_index;
    s->filename_sym = mrb_parser_get_filename(s->parser, tree->filename_index);
  }

  nt = nint(tree->car);
  s->lineno = tree->lineno;
  tree = tree->cdr;
  switch (nt) {
  case NODE_BEGIN:
    if (val && !tree) {
      genop_1(s, OP_LOADNIL, cursp());
      push();
    }
    while (tree) {
      codegen(s, tree->car, tree->cdr ? NOVAL : val);
      tree = tree->cdr;
    }
    break;

  case NODE_RESCUE:
    {
      int noexc;
      uint32_t exend, pos1, pos2, tmp;
      struct loopinfo *lp;
      int catch_entry, begin, end;

      if (tree->car == NULL) goto exit;
      lp = loop_push(s, LOOP_BEGIN);
      lp->pc0 = new_label(s);
      catch_entry = catch_handler_new(s);
      begin = s->pc;
      codegen(s, tree->car, VAL);
      pop();
      lp->type = LOOP_RESCUE;
      end = s->pc;
      noexc = genjmp_0(s, OP_JMP);
      catch_handler_set(s, catch_entry, MRB_CATCH_RESCUE, begin, end, s->pc);
      tree = tree->cdr;
      exend = JMPLINK_START;
      pos1 = JMPLINK_START;
      if (tree->car) {
        node *n2 = tree->car;
        int exc = cursp();

        genop_1(s, OP_EXCEPT, exc);
        push();
        while (n2) {
          node *n3 = n2->car;
          node *n4 = n3->car;

          dispatch(s, pos1);
          pos2 = JMPLINK_START;
          do {
            if (n4 && n4->car && nint(n4->car->car) == NODE_SPLAT) {
              codegen(s, n4->car, VAL);
              gen_move(s, cursp(), exc, 0);
              push_n(2); pop_n(2); /* space for one arg and a block */
              pop();
              genop_3(s, OP_SEND, cursp(), new_sym(s, MRB_SYM_2(s->mrb, __case_eqq)), 1);
            }
            else {
              if (n4) {
                codegen(s, n4->car, VAL);
              }
              else {
                genop_2(s, OP_GETCONST, cursp(), new_sym(s, MRB_SYM_2(s->mrb, StandardError)));
                push();
              }
              pop();
              genop_2(s, OP_RESCUE, exc, cursp());
            }
            tmp = genjmp2(s, OP_JMPIF, cursp(), pos2, val);
            pos2 = tmp;
            if (n4) {
              n4 = n4->cdr;
            }
          } while (n4);
          pos1 = genjmp_0(s, OP_JMP);
          dispatch_linked(s, pos2);

          pop();
          if (n3->cdr->car) {
            gen_assignment(s, n3->cdr->car, NULL, exc, NOVAL);
          }
          if (n3->cdr->cdr->car) {
            codegen(s, n3->cdr->cdr->car, val);
            if (val) pop();
          }
          tmp = genjmp(s, OP_JMP, exend);
          exend = tmp;
          n2 = n2->cdr;
          push();
        }
        if (pos1 != JMPLINK_START) {
          dispatch(s, pos1);
          genop_1(s, OP_RAISEIF, exc);
        }
      }
      pop();
      tree = tree->cdr;
      dispatch(s, noexc);
      if (tree->car) {
        codegen(s, tree->car, val);
      }
      else if (val) {
        push();
      }
      dispatch_linked(s, exend);
      loop_pop(s, NOVAL);
    }
    break;

  case NODE_ENSURE:
    if (!tree->cdr || !tree->cdr->cdr ||
        (nint(tree->cdr->cdr->car) == NODE_BEGIN &&
         tree->cdr->cdr->cdr)) {
      int catch_entry, begin, end, target;
      int idx;

      catch_entry = catch_handler_new(s);
      begin = s->pc;
      codegen(s, tree->car, val);
      end = target = s->pc;
      push();
      idx = cursp();
      genop_1(s, OP_EXCEPT, idx);
      push();
      codegen(s, tree->cdr->cdr, NOVAL);
      pop();
      genop_1(s, OP_RAISEIF, idx);
      pop();
      catch_handler_set(s, catch_entry, MRB_CATCH_ENSURE, begin, end, target);
    }
    else {                      /* empty ensure ignored */
      codegen(s, tree->car, val);
    }
    break;

  case NODE_LAMBDA:
    if (val) {
      int idx = lambda_body(s, tree, 1);

      genop_2(s, OP_LAMBDA, cursp(), idx);
      push();
    }
    break;

  case NODE_BLOCK:
    if (val) {
      int idx = lambda_body(s, tree, 1);

      genop_2(s, OP_BLOCK, cursp(), idx);
      push();
    }
    break;

  case NODE_IF:
    {
      uint32_t pos1, pos2;
      mrb_bool nil_p = FALSE;
      node *elsepart = tree->cdr->cdr->car;

      if (!tree->car) {
        codegen(s, elsepart, val);
        goto exit;
      }
      if (true_always(tree->car)) {
        codegen(s, tree->cdr->car, val);
        goto exit;
      }
      if (false_always(tree->car)) {
        codegen(s, elsepart, val);
        goto exit;
      }
      if (nint(tree->car->car) == NODE_CALL) {
        node *n = tree->car->cdr;
        mrb_sym mid = nsym(n->cdr->car);
        mrb_sym sym_nil_p = MRB_SYM_Q_2(s->mrb, nil);
        if (mid == sym_nil_p && n->cdr->cdr->car == NULL) {
          nil_p = TRUE;
          codegen(s, n->car, VAL);
        }
      }
      if (!nil_p) {
        codegen(s, tree->car, VAL);
      }
      pop();
      if (val || tree->cdr->car) {
        if (nil_p) {
          pos2 = genjmp2_0(s, OP_JMPNIL, cursp(), val);
          pos1 = genjmp_0(s, OP_JMP);
          dispatch(s, pos2);
        }
        else {
          pos1 = genjmp2_0(s, OP_JMPNOT, cursp(), val);
        }
        codegen(s, tree->cdr->car, val);
        if (val) pop();
        if (elsepart || val) {
          pos2 = genjmp_0(s, OP_JMP);
          dispatch(s, pos1);
          codegen(s, elsepart, val);
          dispatch(s, pos2);
        }
        else {
          dispatch(s, pos1);
        }
      }
      else {                    /* empty then-part */
        if (elsepart) {
          if (nil_p) {
            pos1 = genjmp2_0(s, OP_JMPNIL, cursp(), val);
          }
          else {
            pos1 = genjmp2_0(s, OP_JMPIF, cursp(), val);
          }
          codegen(s, elsepart, val);
          dispatch(s, pos1);
        }
        else if (val && !nil_p) {
          genop_1(s, OP_LOADNIL, cursp());
          push();
        }
      }
    }
    break;

  case NODE_AND:
    {
      uint32_t pos;

      if (true_always(tree->car)) {
        codegen(s, tree->cdr, val);
        goto exit;
      }
      if (false_always(tree->car)) {
        codegen(s, tree->car, val);
        goto exit;
      }
      codegen(s, tree->car, VAL);
      pop();
      pos = genjmp2_0(s, OP_JMPNOT, cursp(), val);
      codegen(s, tree->cdr, val);
      dispatch(s, pos);
    }
    break;

  case NODE_OR:
    {
      uint32_t pos;

      if (true_always(tree->car)) {
        codegen(s, tree->car, val);
        goto exit;
      }
      if (false_always(tree->car)) {
        codegen(s, tree->cdr, val);
        goto exit;
      }
      codegen(s, tree->car, VAL);
      pop();
      pos = genjmp2_0(s, OP_JMPIF, cursp(), val);
      codegen(s, tree->cdr, val);
      dispatch(s, pos);
    }
    break;

  case NODE_WHILE:
  case NODE_UNTIL:
    {
      if (true_always(tree->car)) {
        if (nt == NODE_UNTIL) {
          if (val) {
            genop_1(s, OP_LOADNIL, cursp());
            push();
          }
          goto exit;
        }
      }
      else if (false_always(tree->car)) {
        if (nt == NODE_WHILE) {
          if (val) {
            genop_1(s, OP_LOADNIL, cursp());
            push();
          }
          goto exit;
        }
      }

      uint32_t pos = JMPLINK_START;
      struct loopinfo *lp = loop_push(s, LOOP_NORMAL);

      if (!val) lp->reg = -1;
      lp->pc0 = new_label(s);
      codegen(s, tree->car, VAL);
      pop();
      if (nt == NODE_WHILE) {
        pos = genjmp2_0(s, OP_JMPNOT, cursp(), NOVAL);
      }
      else {
        pos = genjmp2_0(s, OP_JMPIF, cursp(), NOVAL);
      }
      lp->pc1 = new_label(s);
      codegen(s, tree->cdr, NOVAL);
      genjmp(s, OP_JMP, lp->pc0);
      dispatch(s, pos);
      loop_pop(s, val);
    }
    break;

  case NODE_FOR:
    for_body(s, tree);
    if (val) push();
    break;

  case NODE_CASE:
    {
      int head = 0;
      uint32_t pos1, pos2, pos3, tmp;
      node *n;

      pos3 = JMPLINK_START;
      if (tree->car) {
        head = cursp();
        codegen(s, tree->car, VAL);
      }
      tree = tree->cdr;
      while (tree) {
        n = tree->car->car;
        pos1 = pos2 = JMPLINK_START;
        while (n) {
          codegen(s, n->car, VAL);
          if (head) {
            gen_move(s, cursp(), head, 0);
            push(); push(); pop(); pop(); pop();
            if (nint(n->car->car) == NODE_SPLAT) {
              genop_3(s, OP_SEND, cursp(), new_sym(s, MRB_SYM_2(s->mrb, __case_eqq)), 1);
            }
            else {
              genop_3(s, OP_SEND, cursp(), new_sym(s, MRB_OPSYM_2(s->mrb, eqq)), 1);
            }
          }
          else {
            pop();
          }
          tmp = genjmp2(s, OP_JMPIF, cursp(), pos2, NOVAL);
          pos2 = tmp;
          n = n->cdr;
        }
        if (tree->car->car) {
          pos1 = genjmp_0(s, OP_JMP);
          dispatch_linked(s, pos2);
        }
        codegen(s, tree->car->cdr, val);
        if (val) pop();
        tmp = genjmp(s, OP_JMP, pos3);
        pos3 = tmp;
        dispatch(s, pos1);
        tree = tree->cdr;
      }
      if (val) {
        uint32_t pos = cursp();
        genop_1(s, OP_LOADNIL, cursp());
        if (pos3 != JMPLINK_START) dispatch_linked(s, pos3);
        if (head) pop();
        if (cursp() != pos) {
          gen_move(s, cursp(), pos, 0);
        }
        push();
      }
      else {
        if (pos3 != JMPLINK_START) {
          dispatch_linked(s, pos3);
        }
        if (head) {
          pop();
        }
      }
    }
    break;

  case NODE_SCOPE:
    scope_body(s, tree, NOVAL);
    break;

  case NODE_FCALL:
  case NODE_CALL:
    gen_call(s, tree, val, 0);
    break;
  case NODE_SCALL:
    gen_call(s, tree, val, 1);
    break;

  case NODE_DOT2:
    codegen(s, tree->car, val);
    codegen(s, tree->cdr, val);
    if (val) {
      pop(); pop();
      genop_1(s, OP_RANGE_INC, cursp());
      push();
    }
    break;

  case NODE_DOT3:
    codegen(s, tree->car, val);
    codegen(s, tree->cdr, val);
    if (val) {
      pop(); pop();
      genop_1(s, OP_RANGE_EXC, cursp());
      push();
    }
    break;

  case NODE_COLON2:
    {
      int sym = new_sym(s, nsym(tree->cdr));

      codegen(s, tree->car, VAL);
      pop();
      genop_2(s, OP_GETMCNST, cursp(), sym);
      if (val) push();
    }
    break;

  case NODE_COLON3:
    {
      int sym = new_sym(s, nsym(tree));

      genop_1(s, OP_OCLASS, cursp());
      genop_2(s, OP_GETMCNST, cursp(), sym);
      if (val) push();
    }
    break;

  case NODE_ARRAY:
    {
      int n;

      n = gen_values(s, tree, val, 0);
      if (val) {
        if (n >= 0) {
          pop_n(n);
          genop_2(s, OP_ARRAY, cursp(), n);
        }
        push();
      }
    }
    break;

  case NODE_HASH:
  case NODE_KW_HASH:
    {
      int nk = gen_hash(s, tree, val, GEN_LIT_ARY_MAX);
      if (val && nk >= 0) {
        pop_n(nk*2);
        genop_2(s, OP_HASH, cursp(), nk);
        push();
      }
    }
    break;

  case NODE_SPLAT:
    codegen(s, tree, val);
    break;

  case NODE_ASGN:
    gen_assignment(s, tree->car, tree->cdr, 0, val);
    break;

  case NODE_MASGN:
    {
      int len = 0, n = 0, post = 0;
      node *t = tree->cdr, *p;
      int rhs = cursp();

      if (nint(t->car) == NODE_ARRAY && t->cdr && nosplat(t->cdr)) {
        /* fixed rhs */
        t = t->cdr;
        while (t) {
          codegen(s, t->car, VAL);
          len++;
          t = t->cdr;
        }
        tree = tree->car;
        if (tree->car) {                /* pre */
          t = tree->car;
          n = 0;
          while (t) {
            if (n < len) {
              gen_assignment(s, t->car, NULL, rhs+n, NOVAL);
              n++;
            }
            else {
              genop_1(s, OP_LOADNIL, rhs+n);
              gen_assignment(s, t->car, NULL, rhs+n, NOVAL);
            }
            t = t->cdr;
          }
        }
        t = tree->cdr;
        if (t) {
          if (t->cdr) {         /* post count */
            p = t->cdr->car;
            while (p) {
              post++;
              p = p->cdr;
            }
          }
          if (t->car) {         /* rest (len - pre - post) */
            int rn;

            if (len < post + n) {
              rn = 0;
            }
            else {
              rn = len - post - n;
            }
            if (cursp() == rhs+n) {
              genop_2(s, OP_ARRAY, cursp(), rn);
            }
            else {
              genop_3(s, OP_ARRAY2, cursp(), rhs+n, rn);
            }
            gen_assignment(s, t->car, NULL, cursp(), NOVAL);
            n += rn;
          }
          if (t->cdr && t->cdr->car) {
            t = t->cdr->car;
            while (t) {
              if (n<len) {
                gen_assignment(s, t->car, NULL, rhs+n, NOVAL);
              }
              else {
                genop_1(s, OP_LOADNIL, cursp());
                gen_assignment(s, t->car, NULL, cursp(), NOVAL);
              }
              t = t->cdr;
              n++;
            }
          }
        }
        pop_n(len);
        if (val) {
          genop_2(s, OP_ARRAY, rhs, len);
          push();
        }
      }
      else {
        /* variable rhs */
        codegen(s, t, VAL);
        gen_massignment(s, tree->car, rhs, val);
        if (!val) {
          pop();
        }
      }
    }
    break;

  case NODE_OP_ASGN:
    {
      mrb_sym sym = nsym(tree->cdr->car);
      mrb_int len;
      const char *name = mrb_sym_name_len(s->mrb, sym, &len);
      int idx, callargs = -1, vsp = -1;

      if ((len == 2 && name[0] == '|' && name[1] == '|') &&
          (nint(tree->car->car) == NODE_CONST ||
           nint(tree->car->car) == NODE_CVAR)) {
        int catch_entry, begin, end;
        int noexc, exc;
        struct loopinfo *lp;

        lp = loop_push(s, LOOP_BEGIN);
        lp->pc0 = new_label(s);
        catch_entry = catch_handler_new(s);
        begin = s->pc;
        exc = cursp();
        codegen(s, tree->car, VAL);
        end = s->pc;
        noexc = genjmp_0(s, OP_JMP);
        lp->type = LOOP_RESCUE;
        catch_handler_set(s, catch_entry, MRB_CATCH_RESCUE, begin, end, s->pc);
        genop_1(s, OP_EXCEPT, exc);
        genop_1(s, OP_LOADF, exc);
        dispatch(s, noexc);
        loop_pop(s, NOVAL);
      }
      else if (nint(tree->car->car) == NODE_CALL) {
        node *n = tree->car->cdr;
        int base, i, nargs = 0;
        callargs = 0;

        if (val) {
          vsp = cursp();
          push();
        }
        codegen(s, n->car, VAL);   /* receiver */
        idx = new_sym(s, nsym(n->cdr->car));
        base = cursp()-1;
        if (n->cdr->cdr->car) {
          nargs = gen_values(s, n->cdr->cdr->car->car, VAL, 13);
          if (nargs >= 0) {
            callargs = nargs;
          }
          else { /* varargs */
            push();
            nargs = 1;
            callargs = CALL_MAXARGS;
          }
        }
        /* copy receiver and arguments */
        gen_move(s, cursp(), base, 1);
        for (i=0; i<nargs; i++) {
          gen_move(s, cursp()+i+1, base+i+1, 1);
        }
        push_n(nargs+2);pop_n(nargs+2); /* space for receiver, arguments and a block */
        genop_3(s, OP_SEND, cursp(), idx, callargs);
        push();
      }
      else {
        codegen(s, tree->car, VAL);
      }
      if (len == 2 &&
          ((name[0] == '|' && name[1] == '|') ||
           (name[0] == '&' && name[1] == '&'))) {
        uint32_t pos;

        pop();
        if (val) {
          if (vsp >= 0) {
            gen_move(s, vsp, cursp(), 1);
          }
          pos = genjmp2_0(s, name[0]=='|'?OP_JMPIF:OP_JMPNOT, cursp(), val);
        }
        else {
          pos = genjmp2_0(s, name[0]=='|'?OP_JMPIF:OP_JMPNOT, cursp(), val);
        }
        codegen(s, tree->cdr->cdr->car, VAL);
        pop();
        if (val && vsp >= 0) {
          gen_move(s, vsp, cursp(), 1);
        }
        if (nint(tree->car->car) == NODE_CALL) {
          if (callargs == CALL_MAXARGS) {
            pop();
            genop_2(s, OP_ARYPUSH, cursp(), 1);
          }
          else {
            pop_n(callargs);
            callargs++;
          }
          pop();
          idx = new_sym(s, attrsym(s, nsym(tree->car->cdr->cdr->car)));
          genop_3(s, OP_SEND, cursp(), idx, callargs);
        }
        else {
          gen_assignment(s, tree->car, NULL, cursp(), val);
        }
        dispatch(s, pos);
        goto exit;
      }
      codegen(s, tree->cdr->cdr->car, VAL);
      push(); pop();
      pop(); pop();

      if (len == 1 && name[0] == '+')  {
        gen_addsub(s, OP_ADD, cursp());
      }
      else if (len == 1 && name[0] == '-')  {
        gen_addsub(s, OP_SUB, cursp());
      }
      else if (len == 1 && name[0] == '*')  {
        genop_1(s, OP_MUL, cursp());
      }
      else if (len == 1 && name[0] == '/')  {
        genop_1(s, OP_DIV, cursp());
      }
      else if (len == 1 && name[0] == '<')  {
        genop_1(s, OP_LT, cursp());
      }
      else if (len == 2 && name[0] == '<' && name[1] == '=')  {
        genop_1(s, OP_LE, cursp());
      }
      else if (len == 1 && name[0] == '>')  {
        genop_1(s, OP_GT, cursp());
      }
      else if (len == 2 && name[0] == '>' && name[1] == '=')  {
        genop_1(s, OP_GE, cursp());
      }
      else {
        idx = new_sym(s, sym);
        genop_3(s, OP_SEND, cursp(), idx, 1);
      }
      if (callargs < 0) {
        gen_assignment(s, tree->car, NULL, cursp(), val);
      }
      else {
        if (val && vsp >= 0) {
          gen_move(s, vsp, cursp(), 0);
        }
        if (callargs == CALL_MAXARGS) {
          pop();
          genop_2(s, OP_ARYPUSH, cursp(), 1);
        }
        else {
          pop_n(callargs);
          callargs++;
        }
        pop();
        idx = new_sym(s, attrsym(s,nsym(tree->car->cdr->cdr->car)));
        genop_3(s, OP_SEND, cursp(), idx, callargs);
      }
    }
    break;

  case NODE_SUPER:
    {
      codegen_scope *s2 = s;
      int lv = 0;
      int n = 0, nk = 0, st = 0;

      push();
      while (!s2->mscope) {
        lv++;
        s2 = s2->prev;
        if (!s2) break;
      }
      if (tree) {
        node *args = tree->car;
        if (args) {
          st = n = gen_values(s, args, VAL, 14);
          if (n < 0) {
            st = 1; n = 15;
            push();
          }
        }
        /* keyword arguments */
        if (tree->cdr->car) {
          nk = gen_hash(s, tree->cdr->car->cdr, VAL, 14);
          if (nk < 0) {st++; nk = 15;}
          else st += nk*2;
          n |= nk<<4;
        }
        /* block arguments */
        if (tree->cdr->cdr) {
          codegen(s, tree->cdr->cdr, VAL);
        }
        else if (s2) gen_blkmove(s, s2->ainfo, lv);
        else {
          genop_1(s, OP_LOADNIL, cursp());
          push();
        }
      }
      else {
        if (s2) gen_blkmove(s, s2->ainfo, lv);
        else {
          genop_1(s, OP_LOADNIL, cursp());
          push();
        }
      }
      st++;
      pop_n(st+1);
      genop_2(s, OP_SUPER, cursp(), n);
      if (val) push();
    }
    break;

  case NODE_ZSUPER:
    {
      codegen_scope *s2 = s;
      int lv = 0;
      uint16_t ainfo = 0;
      int n = CALL_MAXARGS;
      int sp = cursp();

      push();        /* room for receiver */
      while (!s2->mscope) {
        lv++;
        s2 = s2->prev;
        if (!s2) break;
      }
      if (s2 && s2->ainfo > 0) {
        ainfo = s2->ainfo;
      }
      if (ainfo > 0) {
        genop_2S(s, OP_ARGARY, cursp(), (ainfo<<4)|(lv & 0xf));
        push(); push(); push();   /* ARGARY pushes 3 values at most */
        pop(); pop(); pop();
        /* keyword arguments */
        if (ainfo & 0x1) {
          n |= CALL_MAXARGS<<4;
          push();
        }
        /* block argument */
        if (tree && tree->cdr && tree->cdr->cdr) {
          push();
          codegen(s, tree->cdr->cdr, VAL);
        }
      }
      else {
        /* block argument */
        if (tree && tree->cdr && tree->cdr->cdr) {
          codegen(s, tree->cdr->cdr, VAL);
        }
        else {
          gen_blkmove(s, 0, lv);
        }
        n = 0;
      }
      s->sp = sp;
      genop_2(s, OP_SUPER, cursp(), n);
      if (val) push();
    }
    break;

  case NODE_RETURN:
    if (tree) {
      gen_retval(s, tree);
    }
    else {
      genop_1(s, OP_LOADNIL, cursp());
    }
    if (s->loop) {
      gen_return(s, OP_RETURN_BLK, cursp());
    }
    else {
      gen_return(s, OP_RETURN, cursp());
    }
    if (val) push();
    break;

  case NODE_YIELD:
    {
      codegen_scope *s2 = s;
      int lv = 0, ainfo = -1;
      int n = 0, sendv = 0;

      while (!s2->mscope) {
        lv++;
        s2 = s2->prev;
        if (!s2) break;
      }
      if (s2) {
        ainfo = (int)s2->ainfo;
      }
      if (ainfo < 0) codegen_error(s, "invalid yield (SyntaxError)");
      push();
      if (tree) {
        n = gen_values(s, tree, VAL, 14);
        if (n < 0) {
          n = sendv = 1;
          push();
        }
      }
      push();pop(); /* space for a block */
      pop_n(n+1);
      genop_2S(s, OP_BLKPUSH, cursp(), (ainfo<<4)|(lv & 0xf));
      if (sendv) n = CALL_MAXARGS;
      genop_3(s, OP_SEND, cursp(), new_sym(s, MRB_SYM_2(s->mrb, call)), n);
      if (val) push();
    }
    break;

  case NODE_BREAK:
    loop_break(s, tree);
    if (val) push();
    break;

  case NODE_NEXT:
    if (!s->loop) {
      raise_error(s, "unexpected next");
    }
    else if (s->loop->type == LOOP_NORMAL) {
      codegen(s, tree, NOVAL);
      genjmp(s, OP_JMPUW, s->loop->pc0);
    }
    else {
      if (tree) {
        codegen(s, tree, VAL);
        pop();
      }
      else {
        genop_1(s, OP_LOADNIL, cursp());
      }
      gen_return(s, OP_RETURN, cursp());
    }
    if (val) push();
    break;

  case NODE_REDO:
    if (!s->loop || s->loop->type == LOOP_BEGIN || s->loop->type == LOOP_RESCUE) {
      raise_error(s, "unexpected redo");
    }
    else {
      genjmp(s, OP_JMPUW, s->loop->pc1);
    }
    if (val) push();
    break;

  case NODE_RETRY:
    {
      const char *msg = "unexpected retry";
      const struct loopinfo *lp = s->loop;

      while (lp && lp->type != LOOP_RESCUE) {
        lp = lp->prev;
      }
      if (!lp) {
        raise_error(s, msg);
      }
      else {
        genjmp(s, OP_JMPUW, lp->pc0);
      }
      if (val) push();
    }
    break;

  case NODE_LVAR:
    if (val) {
      int idx = lv_idx(s, nsym(tree));

      if (idx > 0) {
        gen_move(s, cursp(), idx, val);
      }
      else {
        gen_getupvar(s, cursp(), nsym(tree));
      }
      push();
    }
    break;

  case NODE_NVAR:
    if (val) {
      int idx = nint(tree);

      gen_move(s, cursp(), idx, val);

      push();
    }
    break;

  case NODE_GVAR:
    {
      int sym = new_sym(s, nsym(tree));

      genop_2(s, OP_GETGV, cursp(), sym);
      if (val) push();
    }
    break;

  case NODE_IVAR:
    {
      int sym = new_sym(s, nsym(tree));

      genop_2(s, OP_GETIV, cursp(), sym);
      if (val) push();
    }
    break;

  case NODE_CVAR:
    {
      int sym = new_sym(s, nsym(tree));

      genop_2(s, OP_GETCV, cursp(), sym);
      if (val) push();
    }
    break;

  case NODE_CONST:
    {
      int sym = new_sym(s, nsym(tree));

      genop_2(s, OP_GETCONST, cursp(), sym);
      if (val) push();
    }
    break;

  case NODE_BACK_REF:
    if (val) {
      char buf[] = {'$', nchar(tree)};
      int sym = new_sym(s, mrb_intern(s->mrb, buf, sizeof(buf)));

      genop_2(s, OP_GETGV, cursp(), sym);
      push();
    }
    break;

  case NODE_NTH_REF:
    if (val) {
      mrb_state *mrb = s->mrb;
      mrb_value str;
      int sym;

      str = mrb_format(mrb, "$%d", nint(tree));
      sym = new_sym(s, mrb_intern_str(mrb, str));
      genop_2(s, OP_GETGV, cursp(), sym);
      push();
    }
    break;

  case NODE_ARG:
    /* should not happen */
    break;

  case NODE_BLOCK_ARG:
    if (!tree) {
      int idx = lv_idx(s, MRB_OPSYM_2(s->mrb, and));

      if (idx == 0) {
        codegen_error(s, "no anonymous block argument");
      }
      gen_move(s, cursp(), idx, val);
      if (val) push();
    }
    else {
      codegen(s, tree, val);
    }
    break;

  case NODE_INT:
    if (val) {
      char *p = (char*)tree->car;
      int base = nint(tree->cdr->car);
      mrb_int i;
      mrb_bool overflow;

      i = readint(s, p, base, FALSE, &overflow);
      if (overflow) {
        int off = new_litbn(s, p, base, FALSE);
        genop_2(s, OP_LOADL, cursp(), off);
      }
      else {
        gen_int(s, cursp(), i);
      }
      push();
    }
    break;

#ifndef MRB_NO_FLOAT
  case NODE_FLOAT:
    if (val) {
      char *p = (char*)tree;
      mrb_float f = mrb_float_read(p, NULL);
      int off = new_lit_float(s, f);

      genop_2(s, OP_LOADL, cursp(), off);
      push();
    }
    break;
#endif

  case NODE_NEGATE:
    {
      nt = nint(tree->car);
      switch (nt) {
#ifndef MRB_NO_FLOAT
      case NODE_FLOAT:
        if (val) {
          char *p = (char*)tree->cdr;
          mrb_float f = mrb_float_read(p, NULL);
          int off = new_lit_float(s, -f);

          genop_2(s, OP_LOADL, cursp(), off);
          push();
        }
        break;
#endif

      case NODE_INT:
        if (val) {
          char *p = (char*)tree->cdr->car;
          int base = nint(tree->cdr->cdr->car);
          mrb_int i;
          mrb_bool overflow;

          i = readint(s, p, base, TRUE, &overflow);
          if (overflow) {
            int off = new_litbn(s, p, base, TRUE);
            genop_2(s, OP_LOADL, cursp(), off);
          }
          else {
            gen_int(s, cursp(), i);
          }
          push();
        }
        break;

      default:
        if (val) {
          codegen(s, tree, VAL);
          pop();
          push_n(2);pop_n(2); /* space for receiver&block */
          mrb_sym minus = MRB_OPSYM_2(s->mrb, minus);
          if (!gen_uniop(s, minus, cursp())) {
            genop_3(s, OP_SEND, cursp(), new_sym(s, minus), 0);
          }
          push();
        }
        else {
          codegen(s, tree, NOVAL);
        }
        break;
      }
    }
    break;

  case NODE_STR:
    if (val) {
      char *p = (char*)tree->car;
      mrb_int len = nint(tree->cdr);
      int off = new_lit_str(s, p, len);

      genop_2(s, OP_STRING, cursp(), off);
      push();
    }
    break;

  case NODE_HEREDOC:
    tree = ((struct mrb_parser_heredoc_info *)tree)->doc;
    /* fall through */
  case NODE_DSTR:
    if (val) {
      node *n = tree;

      if (!n) {
        genop_1(s, OP_LOADNIL, cursp());
        push();
        break;
      }
      codegen(s, n->car, VAL);
      n = n->cdr;
      while (n) {
        codegen(s, n->car, VAL);
        pop(); pop();
        genop_1(s, OP_STRCAT, cursp());
        push();
        n = n->cdr;
      }
    }
    else {
      node *n = tree;

      while (n) {
        if (nint(n->car->car) != NODE_STR) {
          codegen(s, n->car, NOVAL);
        }
        n = n->cdr;
      }
    }
    break;

  case NODE_WORDS:
    gen_literal_array(s, tree, FALSE, val);
    break;

  case NODE_SYMBOLS:
    gen_literal_array(s, tree, TRUE, val);
    break;

  case NODE_DXSTR:
    {
      node *n;
      int sym = new_sym(s, MRB_SYM_2(s->mrb, Kernel));

      genop_1(s, OP_LOADSELF, cursp());
      push();
      codegen(s, tree->car, VAL);
      n = tree->cdr;
      while (n) {
        if (nint(n->car->car) == NODE_XSTR) {
          n->car->car = (struct mrb_ast_node*)(intptr_t)NODE_STR;
          mrb_assert(!n->cdr); /* must be the end */
        }
        codegen(s, n->car, VAL);
        pop(); pop();
        genop_1(s, OP_STRCAT, cursp());
        push();
        n = n->cdr;
      }
      push();                   /* for block */
      pop_n(3);
      sym = new_sym(s, MRB_OPSYM_2(s->mrb, tick)); /* ` */
      genop_3(s, OP_SEND, cursp(), sym, 1);
      if (val) push();
    }
    break;

  case NODE_XSTR:
    {
      char *p = (char*)tree->car;
      mrb_int len = nint(tree->cdr);
      int off = new_lit_str(s, p, len);
      int sym;

      genop_1(s, OP_LOADSELF, cursp());
      push();
      genop_2(s, OP_STRING, cursp(), off);
      push(); push();
      pop_n(3);
      sym = new_sym(s, MRB_OPSYM_2(s->mrb, tick)); /* ` */
      genop_3(s, OP_SEND, cursp(), sym, 1);
      if (val) push();
    }
    break;

  case NODE_REGX:
    if (val) {
      char *p1 = (char*)tree->car;
      char *p2 = (char*)tree->cdr->car;
      char *p3 = (char*)tree->cdr->cdr;
      int sym = new_sym(s, mrb_intern_lit(s->mrb, REGEXP_CLASS));
      int off = new_lit_cstr(s, p1);
      int argc = 1;

      genop_1(s, OP_OCLASS, cursp());
      genop_2(s, OP_GETMCNST, cursp(), sym);
      push();
      genop_2(s, OP_STRING, cursp(), off);
      push();
      if (p2 || p3) {
        if (p2) { /* opt */
          off = new_lit_cstr(s, p2);
          genop_2(s, OP_STRING, cursp(), off);
        }
        else {
          genop_1(s, OP_LOADNIL, cursp());
        }
        push();
        argc++;
        if (p3) { /* enc */
          off = new_lit_str(s, p3, 1);
          genop_2(s, OP_STRING, cursp(), off);
          push();
          argc++;
        }
      }
      push(); /* space for a block */
      pop_n(argc+2);
      sym = new_sym(s, MRB_SYM_2(s->mrb, compile));
      genop_3(s, OP_SEND, cursp(), sym, argc);
      push();
    }
    break;

  case NODE_DREGX:
    if (val) {
      node *n = tree->car;
      int sym = new_sym(s, mrb_intern_lit(s->mrb, REGEXP_CLASS));
      int argc = 1;
      int off;
      char *p;

      genop_1(s, OP_OCLASS, cursp());
      genop_2(s, OP_GETMCNST, cursp(), sym);
      push();
      codegen(s, n->car, VAL);
      n = n->cdr;
      while (n) {
        codegen(s, n->car, VAL);
        pop(); pop();
        genop_1(s, OP_STRCAT, cursp());
        push();
        n = n->cdr;
      }
      n = tree->cdr->cdr;
      if (n->car) { /* tail */
        p = (char*)n->car;
        off = new_lit_cstr(s, p);
        codegen(s, tree->car, VAL);
        genop_2(s, OP_STRING, cursp(), off);
        pop();
        genop_1(s, OP_STRCAT, cursp());
        push();
      }
      if (n->cdr->car) { /* opt */
        char *p2 = (char*)n->cdr->car;
        off = new_lit_cstr(s, p2);
        genop_2(s, OP_STRING, cursp(), off);
        push();
        argc++;
      }
      if (n->cdr->cdr) { /* enc */
        char *p2 = (char*)n->cdr->cdr;
        off = new_lit_cstr(s, p2);
        genop_2(s, OP_STRING, cursp(), off);
        push();
        argc++;
      }
      push(); /* space for a block */
      pop_n(argc+2);
      sym = new_sym(s, MRB_SYM_2(s->mrb, compile));
      genop_3(s, OP_SEND, cursp(), sym, argc);
      push();
    }
    else {
      node *n = tree->car;

      while (n) {
        if (nint(n->car->car) != NODE_STR) {
          codegen(s, n->car, NOVAL);
        }
        n = n->cdr;
      }
    }
    break;

  case NODE_SYM:
    if (val) {
      int sym = new_sym(s, nsym(tree));

      genop_2(s, OP_LOADSYM, cursp(), sym);
      push();
    }
    break;

  case NODE_DSYM:
    codegen(s, tree, val);
    if (val) {
      gen_intern(s);
    }
    break;

  case NODE_SELF:
    if (val) {
      genop_1(s, OP_LOADSELF, cursp());
      push();
    }
    break;

  case NODE_NIL:
    if (val) {
      genop_1(s, OP_LOADNIL, cursp());
      push();
    }
    break;

  case NODE_TRUE:
    if (val) {
      genop_1(s, OP_LOADT, cursp());
      push();
    }
    break;

  case NODE_FALSE:
    if (val) {
      genop_1(s, OP_LOADF, cursp());
      push();
    }
    break;

  case NODE_ALIAS:
    {
      int a = new_sym(s, nsym(tree->car));
      int b = new_sym(s, nsym(tree->cdr));

      genop_2(s, OP_ALIAS, a, b);
      if (val) {
        genop_1(s, OP_LOADNIL, cursp());
        push();
      }
    }
   break;

  case NODE_UNDEF:
    {
      node *t = tree;

      while (t) {
        int symbol = new_sym(s, nsym(t->car));
        genop_1(s, OP_UNDEF, symbol);
        t = t->cdr;
      }
      if (val) {
        genop_1(s, OP_LOADNIL, cursp());
        push();
      }
    }
    break;

  case NODE_CLASS:
    {
      int idx;
      node *body;

      if (tree->car->car == (node*)0) {
        genop_1(s, OP_LOADNIL, cursp());
        push();
      }
      else if (tree->car->car == (node*)1) {
        genop_1(s, OP_OCLASS, cursp());
        push();
      }
      else {
        codegen(s, tree->car->car, VAL);
      }
      if (tree->cdr->car) {
        codegen(s, tree->cdr->car, VAL);
      }
      else {
        genop_1(s, OP_LOADNIL, cursp());
        push();
      }
      pop(); pop();
      idx = new_sym(s, nsym(tree->car->cdr));
      genop_2(s, OP_CLASS, cursp(), idx);
      body = tree->cdr->cdr->car;
      if (nint(body->cdr->car) == NODE_BEGIN && body->cdr->cdr == NULL) {
        genop_1(s, OP_LOADNIL, cursp());
      }
      else {
        idx = scope_body(s, body, val);
        genop_2(s, OP_EXEC, cursp(), idx);
      }
      if (val) {
        push();
      }
    }
    break;

  case NODE_MODULE:
    {
      int idx;

      if (tree->car->car == (node*)0) {
        genop_1(s, OP_LOADNIL, cursp());
        push();
      }
      else if (tree->car->car == (node*)1) {
        genop_1(s, OP_OCLASS, cursp());
        push();
      }
      else {
        codegen(s, tree->car->car, VAL);
      }
      pop();
      idx = new_sym(s, nsym(tree->car->cdr));
      genop_2(s, OP_MODULE, cursp(), idx);
      if (nint(tree->cdr->car->cdr->car) == NODE_BEGIN &&
          tree->cdr->car->cdr->cdr == NULL) {
        genop_1(s, OP_LOADNIL, cursp());
      }
      else {
        idx = scope_body(s, tree->cdr->car, val);
        genop_2(s, OP_EXEC, cursp(), idx);
      }
      if (val) {
        push();
      }
    }
    break;

  case NODE_SCLASS:
    {
      int idx;

      codegen(s, tree->car, VAL);
      pop();
      genop_1(s, OP_SCLASS, cursp());
      if (nint(tree->cdr->car->cdr->car) == NODE_BEGIN &&
          tree->cdr->car->cdr->cdr == NULL) {
        genop_1(s, OP_LOADNIL, cursp());
      }
      else {
        idx = scope_body(s, tree->cdr->car, val);
        genop_2(s, OP_EXEC, cursp(), idx);
      }
      if (val) {
        push();
      }
    }
    break;

  case NODE_DEF:
    {
      int sym = new_sym(s, nsym(tree->car));
      int idx = lambda_body(s, tree->cdr, 0);

      genop_1(s, OP_TCLASS, cursp());
      push();
      genop_2(s, OP_METHOD, cursp(), idx);
      push(); pop();
      pop();
      genop_2(s, OP_DEF, cursp(), sym);
      if (val) push();
    }
    break;

  case NODE_SDEF:
    {
      node *recv = tree->car;
      int sym = new_sym(s, nsym(tree->cdr->car));
      int idx = lambda_body(s, tree->cdr->cdr, 0);

      codegen(s, recv, VAL);
      pop();
      genop_1(s, OP_SCLASS, cursp());
      push();
      genop_2(s, OP_METHOD, cursp(), idx);
      pop();
      genop_2(s, OP_DEF, cursp(), sym);
      if (val) push();
    }
    break;

  case NODE_POSTEXE:
    codegen(s, tree, NOVAL);
    break;

  default:
    break;
  }
 exit:
  s->rlev = rlev;
}

static void
scope_add_irep(codegen_scope *s)
{
  mrb_irep *irep;
  codegen_scope *prev = s->prev;

  if (prev->irep == NULL) {
    irep = mrb_add_irep(s->mrb);
    prev->irep = s->irep = irep;
    return;
  }
  else {
    if (prev->irep->rlen == UINT16_MAX) {
      codegen_error(s, "too many nested blocks/methods");
    }
    s->irep = irep = mrb_add_irep(s->mrb);
    if (prev->irep->rlen == prev->rcapa) {
      prev->rcapa *= 2;
      prev->reps = (mrb_irep**)codegen_realloc(s, prev->reps, sizeof(mrb_irep*)*prev->rcapa);
    }
    prev->reps[prev->irep->rlen] = irep;
    prev->irep->rlen++;
  }
}

static codegen_scope*
scope_new(mrb_state *mrb, codegen_scope *prev, node *nlv)
{
  static const codegen_scope codegen_scope_zero = { 0 };
  mrb_pool *pool = mrb_pool_open(mrb);
  codegen_scope *s = (codegen_scope *)mrb_pool_alloc(pool, sizeof(codegen_scope));

  if (!s) {
    if (prev)
      codegen_error(prev, "unexpected scope");
    return NULL;
  }
  *s = codegen_scope_zero;
  s->mrb = mrb;
  s->mpool = pool;
  if (!prev) return s;
  s->prev = prev;
  s->ainfo = 0;
  s->mscope = 0;

  scope_add_irep(s);

  s->rcapa = 8;
  s->reps = (mrb_irep**)mrb_malloc(mrb, sizeof(mrb_irep*)*s->rcapa);

  s->icapa = 1024;
  s->iseq = (mrb_code*)mrb_malloc(mrb, sizeof(mrb_code)*s->icapa);

  s->pcapa = 32;
  s->pool = (mrb_pool_value*)mrb_malloc(mrb, sizeof(mrb_pool_value)*s->pcapa);

  s->scapa = 256;
  s->syms = (mrb_sym*)mrb_malloc(mrb, sizeof(mrb_sym)*s->scapa);

  s->lv = nlv;
  s->sp += node_len(nlv)+1;        /* add self */
  s->nlocals = s->sp;
  if (nlv) {
    mrb_sym *lv;
    node *n = nlv;
    size_t i = 0;

    s->irep->lv = lv = (mrb_sym*)mrb_malloc(mrb, sizeof(mrb_sym)*(s->nlocals-1));
    for (i=0, n=nlv; n; i++,n=n->cdr) {
      lv[i] = lv_name(n);
    }
    mrb_assert(i + 1 == s->nlocals);
  }
  s->ai = mrb_gc_arena_save(mrb);

  s->filename_sym = prev->filename_sym;
  if (s->filename_sym) {
    s->lines = (uint16_t*)mrb_malloc(mrb, sizeof(short)*s->icapa);
  }
  s->lineno = prev->lineno;

  /* debug setting */
  s->debug_start_pos = 0;
  if (s->filename_sym) {
    mrb_debug_info_alloc(mrb, s->irep);
  }
  else {
    s->irep->debug_info = NULL;
  }
  s->parser = prev->parser;
  s->filename_index = prev->filename_index;

  s->rlev = prev->rlev+1;

  return s;
}

static void
scope_finish(codegen_scope *s)
{
  mrb_state *mrb = s->mrb;
  mrb_irep *irep = s->irep;

  if (s->nlocals > 0xff) {
    codegen_error(s, "too many local variables");
  }
  irep->flags = 0;
  if (s->iseq) {
    size_t catchsize = sizeof(struct mrb_irep_catch_handler) * irep->clen;
    irep->iseq = (const mrb_code *)codegen_realloc(s, s->iseq, sizeof(mrb_code)*s->pc + catchsize);
    irep->ilen = s->pc;
    if (irep->clen > 0) {
      memcpy((void *)(irep->iseq + irep->ilen), s->catch_table, catchsize);
    }
  }
  else {
    irep->clen = 0;
  }
  mrb_free(s->mrb, s->catch_table);
  s->catch_table = NULL;
  irep->pool = (const mrb_pool_value*)codegen_realloc(s, s->pool, sizeof(mrb_pool_value)*irep->plen);
  irep->syms = (const mrb_sym*)codegen_realloc(s, s->syms, sizeof(mrb_sym)*irep->slen);
  irep->reps = (const mrb_irep**)codegen_realloc(s, s->reps, sizeof(mrb_irep*)*irep->rlen);
  if (s->filename_sym) {
    mrb_sym fname = mrb_parser_get_filename(s->parser, s->filename_index);
    const char *filename = mrb_sym_name_len(s->mrb, fname, NULL);

    mrb_debug_info_append_file(s->mrb, s->irep->debug_info,
                               filename, s->lines, s->debug_start_pos, s->pc);
  }
  mrb_free(s->mrb, s->lines);

  irep->nlocals = s->nlocals;
  irep->nregs = s->nregs;

  mrb_gc_arena_restore(mrb, s->ai);
  mrb_pool_close(s->mpool);
}

static struct loopinfo*
loop_push(codegen_scope *s, enum looptype t)
{
  struct loopinfo *p = (struct loopinfo *)codegen_palloc(s, sizeof(struct loopinfo));

  p->type = t;
  p->pc0 = p->pc1 = p->pc2 = JMPLINK_START;
  p->prev = s->loop;
  p->reg = cursp();
  s->loop = p;

  return p;
}

static void
loop_break(codegen_scope *s, node *tree)
{
  if (!s->loop) {
    codegen(s, tree, NOVAL);
    raise_error(s, "unexpected break");
  }
  else {
    struct loopinfo *loop;


    loop = s->loop;
    if (tree) {
      if (loop->reg < 0) {
        codegen(s, tree, NOVAL);
      }
      else {
        gen_retval(s, tree);
      }
    }
    while (loop) {
      if (loop->type == LOOP_BEGIN) {
        loop = loop->prev;
      }
      else if (loop->type == LOOP_RESCUE) {
        loop = loop->prev;
      }
      else{
        break;
      }
    }
    if (!loop) {
      raise_error(s, "unexpected break");
      return;
    }

    if (loop->type == LOOP_NORMAL) {
      int tmp;

      if (loop->reg >= 0) {
        if (tree) {
          gen_move(s, loop->reg, cursp(), 0);
        }
        else {
          genop_1(s, OP_LOADNIL, loop->reg);
        }
      }
      tmp = genjmp(s, OP_JMPUW, loop->pc2);
      loop->pc2 = tmp;
    }
    else {
      if (!tree) {
        genop_1(s, OP_LOADNIL, cursp());
      }
      gen_return(s, OP_BREAK, cursp());
    }
  }
}

static void
loop_pop(codegen_scope *s, int val)
{
  if (val) {
    genop_1(s, OP_LOADNIL, cursp());
  }
  dispatch_linked(s, s->loop->pc2);
  s->loop = s->loop->prev;
  if (val) push();
}

static int
catch_handler_new(codegen_scope *s)
{
  size_t newsize = sizeof(struct mrb_irep_catch_handler) * (s->irep->clen + 1);
  s->catch_table = (struct mrb_irep_catch_handler *)codegen_realloc(s, (void *)s->catch_table, newsize);
  return s->irep->clen ++;
}

static void
catch_handler_set(codegen_scope *s, int ent, enum mrb_catch_type type, uint32_t begin, uint32_t end, uint32_t target)
{
  struct mrb_irep_catch_handler *e;

  mrb_assert(ent >= 0 && ent < s->irep->clen);

  e = &s->catch_table[ent];
  uint8_to_bin(type, &e->type);
  mrb_irep_catch_handler_pack(begin, e->begin);
  mrb_irep_catch_handler_pack(end, e->end);
  mrb_irep_catch_handler_pack(target, e->target);
}

static struct RProc*
generate_code(mrb_state *mrb, parser_state *p, int val)
{
  codegen_scope *scope = scope_new(mrb, 0, 0);
  struct mrb_jmpbuf *prev_jmp = mrb->jmp;
  struct mrb_jmpbuf jmpbuf;
  struct RProc *proc;

  mrb->jmp = &jmpbuf;

  scope->mrb = mrb;
  scope->parser = p;
  scope->filename_sym = p->filename_sym;
  scope->filename_index = p->current_filename_index;

  MRB_TRY(mrb->jmp) {
    /* prepare irep */
    codegen(scope, p->tree, val);
    proc = mrb_proc_new(mrb, scope->irep);
    mrb_irep_decref(mrb, scope->irep);
    mrb_pool_close(scope->mpool);
    proc->c = NULL;
    if (mrb->c->cibase && mrb->c->cibase->proc == proc->upper) {
      proc->upper = NULL;
    }
    mrb->jmp = prev_jmp;
    return proc;
  }
  MRB_CATCH(mrb->jmp) {
    mrb_irep_decref(mrb, scope->irep);
    mrb_pool_close(scope->mpool);
    mrb->jmp = prev_jmp;
    return NULL;
  }
  MRB_END_EXC(mrb->jmp);
}

MRB_API struct RProc*
mrb_generate_code(mrb_state *mrb, parser_state *p)
{
  return generate_code(mrb, p, VAL);
}

void
mrb_irep_remove_lv(mrb_state *mrb, mrb_irep *irep)
{
  int i;

  if (irep->flags & MRB_IREP_NO_FREE) return;
  if (irep->lv) {
    mrb_free(mrb, (void*)irep->lv);
    irep->lv = NULL;
  }
  if (!irep->reps) return;
  for (i = 0; i < irep->rlen; ++i) {
    mrb_irep_remove_lv(mrb, (mrb_irep*)irep->reps[i]);
  }
}<|MERGE_RESOLUTION|>--- conflicted
+++ resolved
@@ -1639,16 +1639,12 @@
 
   while (tree) {
     if (nint(tree->car->car->car) == NODE_KW_REST_ARGS) {
-<<<<<<< HEAD
-      if (val && len > 0) {
-=======
       if (val && first) {
         genop_2(s, OP_HASH, cursp(), 0);
         push();
         update = TRUE;
       }
       else if (val && len > 0) {
->>>>>>> 6c6d8a98
         pop_n(len*2);
         if (!update) {
           genop_2(s, OP_HASH, cursp(), len);

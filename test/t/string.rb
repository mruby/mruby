##
# String ISO Test

assert('String', '15.2.10') do
  String.class == Class
end

assert('String superclass', '15.2.10.2') do
  String.superclass == Object
end

assert('String#*', '15.2.10.5.1') do
  'a' * 5 == 'aaaaa'
end

assert('String#+', '15.2.10.5.2') do
  'a' + 'b' == 'ab'
end

assert('String#<=>', '15.2.10.5.3') do
  a = '' <=> ''
  b = '' <=> 'not empty'
  c = 'not empty' <=> ''
  d = 'abc' <=> 'cba'
  e = 'cba' <=> 'abc'

  a == 0 and b == -1 and c == 1 and
    d == -1 and e == 1
end

assert('String#==', '15.2.10.5.4') do
  'abc' == 'abc' and not 'abc' == 'cba'
end

# TODO: SEGFAULT ATM assert('String#=~', '15.2.10.5.5')

assert('String#[]', '15.2.10.5.6') do
  # length of args is 1
  a = 'abc'[0]
  b = 'abc'[-1]
  c = 'abc'[10]
  d = 'abc'[-10]

  # length of args is 2
  a1 = 'abc'[0, -1]
  b1 = 'abc'[10, 0]
  c1 = 'abc'[-10, 0]
  d1 = 'abc'[0, 0]
  e1 = 'abc'[1, 2]

  # args is RegExp
  # TODO SEGFAULT ATM

  # args is String
  a3 = 'abc'['bc']
  b3 = 'abc'['XX']

  a == 'a' and b == 'c' and c == nil and d == nil and
    a1 == nil and b1 == nil and c1 == nil and d1 == '' and
    e1 == 'bc' and
    a3 == 'bc' and b3 == nil
end

assert('String#[] with Range') do
  a1 = 'abc'[1..0]
  b1 = 'abc'[1..1]
  c1 = 'abc'[1..2]
  d1 = 'abc'[1..3]
  e1 = 'abc'[1..4]
  f1 = 'abc'[0..-2]
  g1 = 'abc'[-2..3]
  h1 = 'abc'[3..4]
  i1 = 'abc'[4..5]
  a2 = 'abc'[1...0]
  b2 = 'abc'[1...1]
  c2 = 'abc'[1...2]
  d2 = 'abc'[1...3]
  e2 = 'abc'[1...4]
  f2 = 'abc'[0...-2]
  g2 = 'abc'[-2...3]
  h2 = 'abc'[3...4]
  i2 = 'abc'[4...5]

  a1 == ''   and b1 == 'b'  and c1 == 'bc' and d1 == 'bc' and e1 == 'bc' and
  f1 == 'ab' and g1 == 'bc' and h1 == ''   and i2 == nil  and
  a2 == ''   and b2 == ''   and c2 == 'b'  and d2 == 'bc' and e2 == 'bc' and
  f2 == 'a'  and g2 == 'bc' and h2 == ''   and i2 == nil
end

assert('String#capitalize', '15.2.10.5.7') do
  a = 'abc'
  a.capitalize

  a == 'abc' and 'abc'.capitalize == 'Abc'
end

assert('String#capitalize!', '15.2.10.5.8') do
  a = 'abc'
  a.capitalize!

  a == 'Abc'
end

assert('String#chomp', '15.2.10.5.9') do
  a = 'abc'.chomp
  b = ''.chomp
  c = "abc\n".chomp
  d = "abc\n\n".chomp
  e = "abc\t".chomp("\t")
  f = "abc\n"

  f.chomp

  a == 'abc' and b == '' and c == 'abc' and
    d == "abc\n" and e == 'abc' and f == "abc\n"
end

assert('String#chomp!', '15.2.10.5.10') do
  a = 'abc'
  b = ''
  c = "abc\n"
  d = "abc\n\n"
  e = "abc\t"

  a.chomp!
  b.chomp!
  c.chomp!
  d.chomp!
  e.chomp!("\t")

  a == 'abc' and b == '' and c == 'abc' and
    d == "abc\n" and e == 'abc'
end

assert('String#chop', '15.2.10.5.11') do
  a = ''.chop
  b = 'abc'.chop
  c = 'abc'

  c.chop

  a == '' and b == 'ab' and c == 'abc'
end

assert('String#chop!', '15.2.10.5.12') do
  a = ''
  b = 'abc'

  a.chop!
  b.chop!

  a == '' and b == 'ab'
end

assert('String#downcase', '15.2.10.5.13') do
  a = 'ABC'.downcase
  b = 'ABC'

  b.downcase

  a == 'abc' and b == 'ABC'
end

assert('String#downcase!', '15.2.10.5.14') do
  a = 'ABC'

  a.downcase!

  a == 'abc'
end

assert('String#each_line', '15.2.10.5.15') do
  a = "first line\nsecond line\nthird line"
  list = ["first line\n", "second line\n", "third line"]
  n_list = []

  a.each_line do |line|
    n_list << line
  end

  list == n_list
end

assert('String#empty?', '15.2.10.5.16') do
  a = ''
  b = 'not empty'

  a.empty? and not b.empty?
end

assert('String#eql?', '15.2.10.5.17') do
  'abc'.eql?('abc') and not 'abc'.eql?('cba')
end

<<<<<<< HEAD
=======
assert('String#gsub', '15.2.10.5.18') do
  'abcabc'.gsub('b', 'B') == 'aBcaBc' && 'abcabc'.gsub('b') { |w| w.capitalize } == 'aBcaBc' 
end

assert('String#gsub!', '15.2.10.5.19') do
  a = 'abcabc'
  a.gsub!('b', 'B')

  b = 'abcabc'
  b.gsub!('b') { |w| w.capitalize }

  a == 'aBcaBc' && b == 'aBcaBc' 
end

>>>>>>> 8578cd62
assert('String#hash', '15.2.10.5.20') do
  a = 'abc'

  a.hash == 'abc'.hash
end

assert('String#include?', '15.2.10.5.21') do
  'abc'.include?(97) and not 'abc'.include?(100) and
    'abc'.include?('a') and not 'abc'.include?('d')
end

assert('String#index', '15.2.10.5.22') do
  'abc'.index('a') == 0 and 'abc'.index('d') == nil and
    'abcabc'.index('a', 1) == 3
end

assert('String#initialize', '15.2.10.5.23') do
  a = ''
  a.initialize('abc')

  a == 'abc'
end

assert('String#initialize_copy', '15.2.10.5.24') do
  a = ''
  a.initialize_copy('abc')

  a == 'abc'
end

assert('String#intern', '15.2.10.5.25') do
  'abc'.intern == :abc
end

assert('String#length', '15.2.10.5.26') do
  'abc'.length == 3
end

# TODO Broken ATM assert('String#match', '15.2.10.5.27') do

assert('String#replace', '15.2.10.5.28') do
  a = ''
  a.replace('abc')

  a == 'abc'
end

assert('String#reverse', '15.2.10.5.29') do
  a = 'abc'
  a.reverse

  a == 'abc' and 'abc'.reverse == 'cba'
end

assert('String#reverse!', '15.2.10.5.30') do
  a = 'abc'
  a.reverse!

  a == 'cba' and 'abc'.reverse! == 'cba'
end

assert('String#rindex', '15.2.10.5.31') do
  'abc'.rindex('a') == 0 and 'abc'.rindex('d') == nil and
    'abcabc'.rindex('a', 1) == 0 and 'abcabc'.rindex('a', 4) == 3
end

assert('String#size', '15.2.10.5.33') do
  'abc'.size == 3
end

assert('String#slice', '15.2.10.5.34') do
  # length of args is 1
  a = 'abc'.slice(0)
  b = 'abc'.slice(-1)
  c = 'abc'.slice(10)
  d = 'abc'.slice(-10)

  # length of args is 2
  a1 = 'abc'.slice(0, -1)
  b1 = 'abc'.slice(10, 0)
  c1 = 'abc'.slice(-10, 0)
  d1 = 'abc'.slice(0, 0)
  e1 = 'abc'.slice(1, 2)

  # slice of shared string
  e11 = e1.slice(0)

  # args is RegExp
  # TODO SEGFAULT ATM

  # args is String
  a3 = 'abc'.slice('bc')
  b3 = 'abc'.slice('XX')

  a == 'a' and b == 'c' and c == nil and d == nil and
    a1 == nil and b1 == nil and c1 == nil and d1 == '' and
    e1 == 'bc' and e11 == 'b' and
    a3 == 'bc' and b3 == nil
end

assert('String#split with non-Regexp separator') do
  r = false
  oldsep = $;
  begin
    $; = ','
    r = (
      ''.split(',', 1)          == []                    and  # not ['']
      'abc'.split(',', 1)       == ['abc']               and
      'abc'.split('')           == ['a', 'b', 'c']       and
      'a,b,,c,,'.split(',')     == ['a', 'b', '', 'c']   and
      'a,b,,c,,'.split          == ['a', 'b', '', 'c']   and
      'a,b,,c,,'.split(',', 0)  == ['a', 'b', '', 'c']   and
      'a,b,,c,,'.split(',', 1)  == ['a,b,,c,,']          and
      'a,b,,c,,'.split(',', 4)  == ['a', 'b', '', 'c,,'] and
      'a,b,,c,,'.split(',', -4) == ['a', 'b', '', 'c', '', ''] and
      '      abc'.split(' ')    == ['abc']               and
      'abc      '.split(' ')    == ['abc']               and
      ' a  bc d '.split(' ')    == ['a', 'bc', 'd']      and
      ' a  bc d '.split(' ')    == ['a', 'bc', 'd']      and
      ' a  bc d '.split(nil)    == ['a', 'bc', 'd']      and
      ' a  bc d '.split(' ', 1) == [' a  bc d ']         and
      ' a  bc d '.split(' ', 2) == ['a', 'bc d ']
    )
  ensure
    $; = oldsep
  end
  r
end

<<<<<<< HEAD
if Object.const_defined?(:Regexp)
# TODO ATM broken assert('String#sub', '15.2.10.5.36') do
assert('String#sub', '15.2.10.5.36') do
  re = Regexp.compile('def')
  result1 = 'abcdefg'.sub(re, '!!')
  re = Regexp.compile('b')
  result2 = 'abcabc'.sub(re, '<<\&>>')
  re = Regexp.compile('x+(b+)')
  result3 = 'xbbxbb'.sub(re, 'X<<\1>>')

  result1 == "abc!!g" and
  result2 == "a<<b>>cabc" and
  result3 == "X<<bb>>xbb"
end

# TODO ATM broken assert('String#sub!', '15.2.10.5.37') do
assert('String#sub!', '15.2.10.5.37') do
  result1 = "String-String"
  re = Regexp.compile('in.')
  result1.sub!(re, "!!")

  result2 = "String-String"
  re = Regexp.compile('in.')
  result2.sub!(re, '<<\&>>')

  result1 == "Str!!-String" and
  result2 == "Str<<ing>>-String"
end
end # END: Object.const_defined?(:Regexp)
=======
assert('String#sub', '15.2.10.5.36') do
  'abcabc'.sub('b', 'B') == 'aBcabc' && 'abcabc'.sub('b') { |w| w.capitalize } == 'aBcabc' 
end

assert('String#sub!', '15.2.10.5.37') do
  a = 'abcabc'
  a.sub!('b', 'B')

  b = 'abcabc'
  b.sub!('b') { |w| w.capitalize }

  a == 'aBcabc' && b == 'aBcabc'
end

>>>>>>> 8578cd62

assert('String#to_i', '15.2.10.5.38') do
  a = ''.to_i
  b = '123456789'.to_i
  c = 'a'.to_i(16)
  d = '100'.to_i(2)

  a == 0 and b == 123456789 and c == 10 and d == 4
end

assert('String#to_f', '15.2.10.5.39') do
  a = ''.to_f
  b = '123456789'.to_f
  c = '12345.6789'.to_f

  check_float(a, 0.0) and check_float(b, 123456789.0) and
    check_float(c, 12345.6789)
end

assert('String#to_s', '15.2.10.5.40') do
  'abc'.to_s == 'abc'
end

assert('String#to_sym', '15.2.10.5.41') do
  'abc'.to_sym == :abc
end

assert('String#upcase', '15.2.10.5.42') do
  a = 'abc'.upcase
  b = 'abc'

  b.upcase

  a == 'ABC' and b == 'abc'
end

assert('String#upcase!', '15.2.10.5.43') do
  a = 'abc'

  a.upcase!

  a == 'ABC'
end

# Not ISO specified

assert('String interpolation (mrb_str_concat for shared strings)') do
  a = "A" * 32
  "#{a}:" == "AAAAAAAAAAAAAAAAAAAAAAAAAAAAAAAA:"
end

assert('Check the usage of a NUL character') do
  "qqq\0ppp"
end

assert('String#bytes') do
  str1 = "hello"
  bytes1 = [104, 101, 108, 108, 111]

  str2 = "\xFF"
  bytes2 = [0xFF]

  str1.bytes == bytes1 and str2.bytes == bytes2
end

assert('String#each_byte') do
  str1 = "hello"
  bytes1 = [104, 101, 108, 108, 111]
  bytes2 = []

  str1.each_byte {|b| bytes2 << b }

  bytes1 == bytes2
end
<|MERGE_RESOLUTION|>--- conflicted
+++ resolved
@@ -192,8 +192,6 @@
   'abc'.eql?('abc') and not 'abc'.eql?('cba')
 end
 
-<<<<<<< HEAD
-=======
 assert('String#gsub', '15.2.10.5.18') do
   'abcabc'.gsub('b', 'B') == 'aBcaBc' && 'abcabc'.gsub('b') { |w| w.capitalize } == 'aBcaBc' 
 end
@@ -208,7 +206,6 @@
   a == 'aBcaBc' && b == 'aBcaBc' 
 end
 
->>>>>>> 8578cd62
 assert('String#hash', '15.2.10.5.20') do
   a = 'abc'
 
@@ -338,52 +335,49 @@
   r
 end
 
-<<<<<<< HEAD
 if Object.const_defined?(:Regexp)
-# TODO ATM broken assert('String#sub', '15.2.10.5.36') do
-assert('String#sub', '15.2.10.5.36') do
-  re = Regexp.compile('def')
-  result1 = 'abcdefg'.sub(re, '!!')
-  re = Regexp.compile('b')
-  result2 = 'abcabc'.sub(re, '<<\&>>')
-  re = Regexp.compile('x+(b+)')
-  result3 = 'xbbxbb'.sub(re, 'X<<\1>>')
-
-  result1 == "abc!!g" and
-  result2 == "a<<b>>cabc" and
-  result3 == "X<<bb>>xbb"
-end
-
-# TODO ATM broken assert('String#sub!', '15.2.10.5.37') do
-assert('String#sub!', '15.2.10.5.37') do
-  result1 = "String-String"
-  re = Regexp.compile('in.')
-  result1.sub!(re, "!!")
-
-  result2 = "String-String"
-  re = Regexp.compile('in.')
-  result2.sub!(re, '<<\&>>')
-
-  result1 == "Str!!-String" and
-  result2 == "Str<<ing>>-String"
-end
+  # TODO ATM broken assert('String#sub', '15.2.10.5.36') do
+  assert('String#sub', '15.2.10.5.36') do
+    re = Regexp.compile('def')
+    result1 = 'abcdefg'.sub(re, '!!')
+    re = Regexp.compile('b')
+    result2 = 'abcabc'.sub(re, '<<\&>>')
+    re = Regexp.compile('x+(b+)')
+    result3 = 'xbbxbb'.sub(re, 'X<<\1>>')
+
+    result1 == "abc!!g" and
+    result2 == "a<<b>>cabc" and
+    result3 == "X<<bb>>xbb"
+  end
+
+  # TODO ATM broken assert('String#sub!', '15.2.10.5.37') do
+  assert('String#sub!', '15.2.10.5.37') do
+    result1 = "String-String"
+    re = Regexp.compile('in.')
+    result1.sub!(re, "!!")
+
+    result2 = "String-String"
+    re = Regexp.compile('in.')
+    result2.sub!(re, '<<\&>>')
+
+    result1 == "Str!!-String" and
+    result2 == "Str<<ing>>-String"
+  end
+else
+  assert('String#sub', '15.2.10.5.36') do
+    'abcabc'.sub('b', 'B') == 'aBcabc' && 'abcabc'.sub('b') { |w| w.capitalize } == 'aBcabc' 
+  end
+
+  assert('String#sub!', '15.2.10.5.37') do
+    a = 'abcabc'
+    a.sub!('b', 'B')
+
+    b = 'abcabc'
+    b.sub!('b') { |w| w.capitalize }
+
+    a == 'aBcabc' && b == 'aBcabc'
+  end
 end # END: Object.const_defined?(:Regexp)
-=======
-assert('String#sub', '15.2.10.5.36') do
-  'abcabc'.sub('b', 'B') == 'aBcabc' && 'abcabc'.sub('b') { |w| w.capitalize } == 'aBcabc' 
-end
-
-assert('String#sub!', '15.2.10.5.37') do
-  a = 'abcabc'
-  a.sub!('b', 'B')
-
-  b = 'abcabc'
-  b.sub!('b') { |w| w.capitalize }
-
-  a == 'aBcabc' && b == 'aBcabc'
-end
-
->>>>>>> 8578cd62
 
 assert('String#to_i', '15.2.10.5.38') do
   a = ''.to_i

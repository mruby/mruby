# Makefile description.
# basic build file for the mruby testing environment mrbtest

# project-specific macros
# extension of the executable-file is modifiable(.exe .out ...)
BASEDIR = .
TARGET := mrbtest
LIBR := ../lib/libmruby.a
MLIB := $(TARGET).o
CLIB := $(TARGET).c
INIT := init_$(TARGET).c
DLIB := $(TARGET).ctmp
RLIB := $(TARGET).rbtmp
DEPLIB := $(TARGET).d driver.d
ASSLIB := $(BASEDIR)/assert.rb
MRBS := $(BASEDIR)/t/*.rb
OBJS := driver.o $(MLIB)

# for mruby/mrbc test
REPLIB  := $(BASEDIR)/report.rb
TESTRB  := mrubytest.rb
TESTMRB := mrubytest.mrb
TESTRB_REP  := mrubytest.rb.report
TESTMRB_REP := mrubytest.mrb.report

# libraries, includes
LIBS = -lm
INCLUDES = -I$(BASEDIR)/../src -I$(BASEDIR)/../include

ifeq ($(strip $(COMPILE_MODE)),)
  # default compile option
  COMPILE_MODE = debug
endif

ifeq ($(COMPILE_MODE),debug)
  CFLAGS = -g -O3
else ifeq ($(COMPILE_MODE),release)
  CFLAGS = -O3
else ifeq ($(COMPILE_MODE),small)
  CFLAGS = -Os
endif

ALL_CFLAGS = -Wall -Werror-implicit-function-declaration $(CFLAGS)
ifeq ($(OS),Windows_NT)
  MAKE_FLAGS = CC=$(CC) LL=$(LL) ALL_CFLAGS="$(ALL_CFLAGS)"
else
  MAKE_FLAGS = CC='$(CC)' LL='$(LL)' ALL_CFLAGS='$(ALL_CFLAGS)'
endif

# mruby compiler and test driver
ifeq ($(OS),Windows_NT)
MRBC = ../bin/mrbc.exe
MRUBY= ../bin/mruby.exe
EXE := $(TARGET).exe
else
MRBC = ../bin/mrbc
MRUBY= ../bin/mruby
EXE := $(TARGET)
endif


##############################
# generic build targets, rules

.PHONY : test
all : $(EXE) $(MRUBY) $(TESTRB) $(TESTMRB)
	@echo "# exec mrbtest"
	./$(EXE)
	@echo
	@echo "# exec mruby test with ruby script"
	@($(MRUBY) $(TESTRB) > $(TESTRB_REP) && echo "mrubytest.rb success.") || $(CAT) $(TESTRB_REP)
	@echo
	@echo "# exec mruby test with mrb file"
	@($(MRUBY) -b $(TESTMRB) > $(TESTMRB_REP) && echo "mrubytest.mrb success.") || $(CAT) $(TESTMRB_REP)
	@echo

# executable constructed using linker from object files
$(EXE) : $(OBJS) $(LIBR)
	$(LL) -o $@ $(CFLAGS) $(OBJS) $(LIBR) $(LIBS)

-include $(OBJS:.o=.d)

# objects compiled from source
$(OBJS) : %.o : %.c
	$(CC) $(ALL_CFLAGS) -MMD $(INCLUDES) -c $< -o $@

# Compile C source from merged mruby source
$(CLIB) : $(RLIB) $(MRBC) $(INIT)
	$(MRBC) -Bmrbtest_irep -o$(DLIB) $(RLIB); $(CAT) $(INIT) $(DLIB) > $@

# merge mruby sources
$(RLIB) : $(ASSLIB) $(MRBS)
	$(CAT) $(ASSLIB) $(MRBS) > $@

# Compile mrb file from mruby source
$(TESTMRB) : $(MRBC) $(TESTRB)
	$(MRBC) $(TESTRB)

$(TESTRB) : $(ASSLIB) $(MRBS) $(REPLIB)
	$(CAT) $(ASSLIB) $(MRBS) $(REPLIB) > $@

<<<<<<< HEAD

=======
>>>>>>> b777850c
# clean up
.PHONY : clean
clean :
	@echo "make: removing targets, objects and depend files of `pwd`"
	-$(RM_F) $(MLIB) $(CLIB) $(RLIB) $(DLIB) $(DEPLIB) $(OBJS) $(EXE)
	-$(RM_F) $(TESTRB) $(TESTMRB) $(TESTRB_REP) $(TESTMRB_REP)<|MERGE_RESOLUTION|>--- conflicted
+++ resolved
@@ -99,10 +99,6 @@
 $(TESTRB) : $(ASSLIB) $(MRBS) $(REPLIB)
 	$(CAT) $(ASSLIB) $(MRBS) $(REPLIB) > $@
 
-<<<<<<< HEAD
-
-=======
->>>>>>> b777850c
 # clean up
 .PHONY : clean
 clean :

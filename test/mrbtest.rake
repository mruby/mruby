--- conflicted
+++ resolved
@@ -8,22 +8,10 @@
   init = "#{dir}/init_mrbtest.c"
   asslib = "#{dir}/assert.rb"
 
-<<<<<<< HEAD
-  command = File.expand_path "#{build_dir}/bin/mrbc"
-  if ENV['OS'] == 'Windows_NT'
-    command = "#{command.gsub('/', '\\')}.exe"
-  end
-  if `echo // | #{command} -c - 2>&1`.strip == 'Syntax OK'
-    mrbs << "#{dir}/t/exts/regexp.rb"
-  end
-
-  objs = [objfile("#{build_dir}/#{dir}/driver"), mlib].flatten
-=======
   mrbtest_lib = libfile("#{build_dir}/#{dir}/mrbtest")
   file mrbtest_lib => [mlib, gems.map(&:test_objs), gems.map { |g| g.test_rbireps.ext(exts.object) }].flatten do |t|
     archiver.run t.name, t.prerequisites
   end
->>>>>>> 8578cd62
 
   unless build_mrbtest_lib_only?
     driver_obj = objfile("#{build_dir}/#{dir}/driver")

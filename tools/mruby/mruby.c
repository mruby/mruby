--- conflicted
+++ resolved
@@ -208,11 +208,7 @@
 {
   mrb_callinfo *ci;
   mrb_int ciidx;
-<<<<<<< HEAD
-  const char *filename, *sep;
-=======
   const char *filename, *method, *sep;
->>>>>>> 3ceadfa5
   int i, line;
 
   printf("trace:\n");
@@ -226,14 +222,9 @@
     line = -1;
 
     if (MRB_PROC_CFUNC_P(ci->proc)) {
-<<<<<<< HEAD
-      filename = "(cfunc)";
-    } else {
-=======
       continue;
     }
     else {
->>>>>>> 3ceadfa5
       mrb_irep *irep = ci->proc->body.irep;
       if (irep->filename != NULL)
         filename = irep->filename;
@@ -249,13 +240,6 @@
     else
       sep = "#";
 
-<<<<<<< HEAD
-    printf("\t[%d] %s:%d:in %s%s%s\n",
-    	   i, filename, line,
-	   mrb_class_name(mrb, ci->proc->target_class),
-	   sep,
-	   mrb_sym2name(mrb, ci->mid));
-=======
     method = mrb_sym2name(mrb, ci->mid);
     printf("\t[%d] %s:%d%s%s%s%s\n",
     	   i, filename, line,
@@ -263,7 +247,6 @@
 	   method ? mrb_class_name(mrb, ci->proc->target_class) : "",
 	   method ? sep : "",
 	   method ? method : "");
->>>>>>> 3ceadfa5
   }
 }
 

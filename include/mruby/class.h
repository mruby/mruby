--- conflicted
+++ resolved
@@ -23,14 +23,10 @@
   struct RClass *c;
 };
 
-<<<<<<< HEAD
-#define MRB_METHOD_CACHE_SIZE 4
-=======
 #ifndef MRB_METHOD_CACHE_SIZE
 #define MRB_METHOD_CACHE_SIZE 4
 #endif
 
->>>>>>> d1b9a989
 struct mrb_mcache {
   struct mrb_mcache_entry entries[MRB_METHOD_CACHE_SIZE];
   struct RClass *classes[MRB_METHOD_CACHE_SIZE];

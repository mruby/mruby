/*
** mruby/string.h - String class
**
** See Copyright Notice in mruby.h
*/

#ifndef MRUBY_STRING_H
#define MRUBY_STRING_H

#if defined(__cplusplus)
extern "C" {
#endif

#ifdef INCLUDE_ENCODING
//#include "encoding.h"
#endif

#ifndef RB_GC_GUARD
#define RB_GC_GUARD(v) v
#endif

#define IS_EVSTR(p,e) ((p) < (e) && (*(p) == '$' || *(p) == '@' || *(p) == '{'))

#define STR_BUF_MIN_SIZE 128

extern const char mrb_digitmap[];

struct mrb_shared_string {
  int refcnt;
  char *ptr;
  int len;
};

struct RString {
  MRB_OBJECT_HEADER;
  int len;
  union {
    int capa;
    struct mrb_shared_string *shared;
  } aux;
  char *ptr;
};

#define mrb_str_ptr(s)    ((struct RString*)((s).value.p))
#define RSTRING(s)        ((struct RString*)((s).value.p))
#define RSTRING_PTR(s)    (RSTRING(s)->ptr)
#define RSTRING_LEN(s)    (RSTRING(s)->len)
#define RSTRING_CAPA(s)   (RSTRING(s)->aux.capa)
#define RSTRING_END(s)    (RSTRING(s)->ptr + RSTRING(s)->len)
#define MRB_STR_SHARED      256

void mrb_str_decref(mrb_state*, struct mrb_shared_string*);
mrb_value mrb_str_literal(mrb_state*, mrb_value);
void mrb_str_concat(mrb_state*, mrb_value, mrb_value);
mrb_value mrb_str_plus(mrb_state*, mrb_value, mrb_value);
mrb_value mrb_obj_as_string(mrb_state *mrb, mrb_value obj);
mrb_value mrb_str_resize(mrb_state *mrb, mrb_value str, int len); /* mrb_str_resize */
mrb_value mrb_string_value(mrb_state *mrb, mrb_value *ptr); /* StringValue */
mrb_value mrb_str_substr(mrb_state *mrb, mrb_value str, mrb_int beg, int len);
mrb_value mrb_check_string_type(mrb_state *mrb, mrb_value str);
mrb_value mrb_str_buf_new(mrb_state *mrb, int capa);
mrb_value mrb_str_buf_cat(mrb_state *mrb, mrb_value str, const char *ptr, int len);

char *mrb_string_value_cstr(mrb_state *mrb, mrb_value *ptr);
char *mrb_string_value_ptr(mrb_state *mrb, mrb_value ptr);
int mrb_str_sublen(mrb_state *mrb, mrb_value str, int pos);
int mrb_str_offset(mrb_state *mrb, mrb_value str, int pos);
mrb_value mrb_str_dup(mrb_state *mrb, mrb_value str); /* mrb_str_dup */
mrb_value mrb_str_intern(mrb_state *mrb, mrb_value self);
mrb_value mrb_str_cat2(mrb_state *mrb, mrb_value str, const char *ptr);
mrb_value mrb_str_to_inum(mrb_state *mrb, mrb_value str, int base, int badcheck);
double mrb_str_to_dbl(mrb_state *mrb, mrb_value str, int badcheck);
mrb_value mrb_str_to_str(mrb_state *mrb, mrb_value str);
mrb_int mrb_str_hash(mrb_state *mrb, mrb_value str);
mrb_value mrb_str_buf_append(mrb_state *mrb, mrb_value str, mrb_value str2);
mrb_value mrb_str_inspect(mrb_state *mrb, mrb_value str);
int mrb_str_equal(mrb_state *mrb, mrb_value str1, mrb_value str2);
mrb_value mrb_str_dump(mrb_state *mrb, mrb_value str);
mrb_value mrb_str_cat(mrb_state *mrb, mrb_value str, const char *ptr, long len);
mrb_value mrb_str_append(mrb_state *mrb, mrb_value str, mrb_value str2);

int mrb_str_cmp(mrb_state *mrb, mrb_value str1, mrb_value str2);
char *mrb_str_to_cstr(mrb_state *mrb, mrb_value str);
<<<<<<< HEAD

#ifdef ENABLE_REGEXP
mrb_value mrb_str_subseq(mrb_state *mrb, mrb_value str, int beg, int len);
mrb_value mrb_str_size(mrb_state *mrb, mrb_value self);
#endif
=======
>>>>>>> 8578cd62

#if defined(__cplusplus)
}  /* extern "C" { */
#endif

#endif  /* MRUBY_STRING_H */<|MERGE_RESOLUTION|>--- conflicted
+++ resolved
@@ -81,14 +81,11 @@
 
 int mrb_str_cmp(mrb_state *mrb, mrb_value str1, mrb_value str2);
 char *mrb_str_to_cstr(mrb_state *mrb, mrb_value str);
-<<<<<<< HEAD
 
 #ifdef ENABLE_REGEXP
 mrb_value mrb_str_subseq(mrb_state *mrb, mrb_value str, int beg, int len);
 mrb_value mrb_str_size(mrb_state *mrb, mrb_value self);
 #endif
-=======
->>>>>>> 8578cd62
 
 #if defined(__cplusplus)
 }  /* extern "C" { */

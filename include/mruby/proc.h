/*
** mruby/proc.h - Proc class
**
** See Copyright Notice in mruby.h
*/

#ifndef MRUBY_PROC_H
#define MRUBY_PROC_H

#include "mruby/irep.h"
#include "mruby/class.h"

#if defined(__cplusplus)
extern "C" {
#endif

struct REnv {
  MRB_OBJECT_HEADER;
  mrb_value *stack;
  mrb_sym mid;
  ptrdiff_t cioff;
};

#define MRB_SET_ENV_STACK_LEN(e,len) (e)->flags = (unsigned int)(len)
#define MRB_ENV_STACK_LEN(e) ((mrb_int)(e)->flags)
#define MRB_ENV_UNSHARE_STACK(e) ((e)->cioff = -1)
#define MRB_ENV_STACK_SHARED_P(e) ((e)->cioff >= 0)

struct RProc {
  MRB_OBJECT_HEADER;
  union {
    mrb_irep *irep;
    mrb_func_t func;
  } body;
  struct RClass *target_class;
  struct REnv *env;

#ifdef MRB_ENABLE_METHOD_CACHE
  struct mrb_mcache mcache;
  struct RProc *next;
  struct RProc *prev;
#endif
};

/* aspec access */
#define MRB_ASPEC_REQ(a)          (((a) >> 18) & 0x1f)
#define MRB_ASPEC_OPT(a)          (((a) >> 13) & 0x1f)
#define MRB_ASPEC_REST(a)         (((a) >> 12) & 0x1)
#define MRB_ASPEC_POST(a)         (((a) >> 7) & 0x1f)
#define MRB_ASPEC_KEY(a)          (((a) >> 2) & 0x1f)
#define MRB_ASPEC_KDICT(a)        ((a) & (1<<1))
#define MRB_ASPEC_BLOCK(a)        ((a) & 1)

#define MRB_PROC_CFUNC 128
#define MRB_PROC_CFUNC_P(p) (((p)->flags & MRB_PROC_CFUNC) != 0)
#define MRB_PROC_STRICT 256
#define MRB_PROC_STRICT_P(p) (((p)->flags & MRB_PROC_STRICT) != 0)

#define mrb_proc_ptr(v)    ((struct RProc*)(mrb_ptr(v)))

struct RProc *mrb_proc_new(mrb_state*, mrb_irep*);
struct RProc *mrb_closure_new(mrb_state*, mrb_irep*);
void mrb_proc_destroy(mrb_state *, struct RProc *p);

MRB_API struct RProc *mrb_proc_new_cfunc(mrb_state*, mrb_func_t);
MRB_API struct RProc *mrb_closure_new_cfunc(mrb_state *mrb, mrb_func_t func, int nlocals);
void mrb_proc_copy(struct RProc *a, struct RProc *b);
<<<<<<< HEAD
=======
void mrb_proc_register(mrb_state *mrb, struct RProc *p);

>>>>>>> b2c55e15
/* implementation of #send method */
MRB_API mrb_value mrb_f_send(mrb_state *mrb, mrb_value self);

/* following functions are defined in mruby-proc-ext so please include it when using */
MRB_API struct RProc *mrb_proc_new_cfunc_with_env(mrb_state*, mrb_func_t, mrb_int, const mrb_value*);
MRB_API mrb_value mrb_proc_cfunc_env_get(mrb_state*, mrb_int);
/* old name */
#define mrb_cfunc_env_get(mrb, idx) mrb_proc_cfunc_env_get(mrb, idx)

<<<<<<< HEAD
#ifdef MRB_ENABLE_JIT
mrb_bool mrb_proc_call_jit(mrb_state *mrb, struct RProc *p, void *ctx);
#endif

=======
>>>>>>> b2c55e15

#include "mruby/khash.h"
KHASH_DECLARE(mt, mrb_sym, struct RProc*, TRUE)

#if defined(__cplusplus)
}  /* extern "C" { */
#endif

#endif  /* MRUBY_PROC_H */<|MERGE_RESOLUTION|>--- conflicted
+++ resolved
@@ -65,11 +65,8 @@
 MRB_API struct RProc *mrb_proc_new_cfunc(mrb_state*, mrb_func_t);
 MRB_API struct RProc *mrb_closure_new_cfunc(mrb_state *mrb, mrb_func_t func, int nlocals);
 void mrb_proc_copy(struct RProc *a, struct RProc *b);
-<<<<<<< HEAD
-=======
 void mrb_proc_register(mrb_state *mrb, struct RProc *p);
 
->>>>>>> b2c55e15
 /* implementation of #send method */
 MRB_API mrb_value mrb_f_send(mrb_state *mrb, mrb_value self);
 
@@ -79,13 +76,9 @@
 /* old name */
 #define mrb_cfunc_env_get(mrb, idx) mrb_proc_cfunc_env_get(mrb, idx)
 
-<<<<<<< HEAD
 #ifdef MRB_ENABLE_JIT
 mrb_bool mrb_proc_call_jit(mrb_state *mrb, struct RProc *p, void *ctx);
 #endif
-
-=======
->>>>>>> b2c55e15
 
 #include "mruby/khash.h"
 KHASH_DECLARE(mt, mrb_sym, struct RProc*, TRUE)

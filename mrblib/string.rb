--- conflicted
+++ resolved
@@ -35,7 +35,6 @@
     else
       raise ArgumentError, "wrong number of arguments"
     end
-<<<<<<< HEAD
 
     ### *** TODO *** ###
     unless Object.const_defined?(:Regexp)
@@ -43,8 +42,6 @@
     else
       self._gsub(*args, &block)
     end
-=======
->>>>>>> 8578cd62
   end
 
   ##
@@ -94,7 +91,6 @@
     else
       raise ArgumentError, "wrong number of arguments"
     end
-<<<<<<< HEAD
 
     ### *** TODO *** ###
     unless Object.const_defined?(:Regexp)
@@ -102,8 +98,6 @@
     else
       self._sub(*args, &block)
     end
-=======
->>>>>>> 8578cd62
   end
 
   ##

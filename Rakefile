# encoding: utf-8
# Build description.
# basic build file for mruby
MRUBY_ROOT = File.dirname(File.expand_path(__FILE__))
MRUBY_BUILD_HOST_IS_CYGWIN = RUBY_PLATFORM.include?('cygwin')
MRUBY_BUILD_HOST_IS_OPENBSD = RUBY_PLATFORM.include?('openbsd')

$LOAD_PATH << File.join(MRUBY_ROOT, "lib")

# load build systems
require "mruby-core-ext"
require "mruby/build"

# load configuration file
MRUBY_CONFIG = (ENV['MRUBY_CONFIG'] && ENV['MRUBY_CONFIG'] != '') ? ENV['MRUBY_CONFIG'] : "#{MRUBY_ROOT}/build_config.rb"
load MRUBY_CONFIG

# load basic rules
MRuby.each_target do |build|
  build.define_rules
end

# load custom rules
load "#{MRUBY_ROOT}/src/mruby_core.rake"
load "#{MRUBY_ROOT}/mrblib/mrblib.rake"

load "#{MRUBY_ROOT}/tasks/cli.rake"

load "#{MRUBY_ROOT}/tasks/mrbgems.rake"
load "#{MRUBY_ROOT}/tasks/libmruby.rake"

load "#{MRUBY_ROOT}/tasks/benchmark.rake"

load "#{MRUBY_ROOT}/tasks/gitlab.rake"
load "#{MRUBY_ROOT}/tasks/doc.rake"

def install_D(src, dst)
  opts = { :verbose => $verbose }
  FileUtils.rm_f dst, opts
  FileUtils.mkdir_p File.dirname(dst), opts
  FileUtils.cp src, dst, opts
end

##############################
# generic build targets, rules
task :default => :all

bin_path = ENV['INSTALL_DIR'] || "#{MRUBY_ROOT}/bin"

depfiles = MRuby.targets['host'].bins.map do |bin|
  install_path = MRuby.targets['host'].exefile("#{bin_path}/#{bin}")
  source_path = MRuby.targets['host'].exefile("#{MRuby.targets['host'].build_dir}/bin/#{bin}")

  file install_path => source_path do |t|
    install_D t.prerequisites.first, t.name
  end

  install_path
end

MRuby.each_target do |target|
  gem_table = target.gems.generate_gem_table target

  gems.map do |gem|
    current_dir = gem.dir.relative_path_from(Dir.pwd)
    relative_from_root = gem.dir.relative_path_from(MRUBY_ROOT)
    current_build_dir = File.expand_path "#{build_dir}/#{relative_from_root}"

    if current_build_dir !~ /^#{build_dir}/
      current_build_dir = "#{build_dir}/mrbgems/#{gem.name}"
    end

    gem.bins.each do |bin|
      exec = exefile("#{build_dir}/bin/#{bin}")
      objs = Dir.glob("#{current_dir}/tools/#{bin}/*.{c,cpp,cxx,cc}").map { |f| objfile(f.pathmap("#{current_build_dir}/tools/#{bin}/%n")) }

<<<<<<< HEAD
      rbfiles = Dir.glob("#{current_dir}/tools/#{bin}/*.rb").sort
      unless rbfiles.empty?
        main_script = "#{current_dir}/tools/#{bin}/main.rb"
        has_main_script = rbfiles.find { |v| v == main_script }
        rbfiles.reject { |v| v == main_script }
        rbfiles << main_script if has_main_script

        irep_file = "#{current_build_dir}/tools/#{bin}/tool__#{bin}__init.c"
        file exec => libfile("#{build_dir}/lib/libmruby_cli_main") if objs.empty?
        objs << objfile(irep_file.pathmap("#{current_build_dir}/tools/#{bin}/%n"))
        file objs.last => irep_file

        file irep_file => rbfiles do |t|
          FileUtils.mkdir_p File.dirname irep_file
          open(irep_file, 'w') do |f|
            f.puts '#include <mruby.h>'
            sym_name = 'mrb_main_irep'
            mrbc.run f, t.prerequisites, sym_name

            dep_list = target.gems.tsort_dependencies([gem.name], gem_table).select(&:generate_functions)
            dep_list.each do |d|
              f.puts %Q[void GENERATED_TMP_mrb_#{d.funcname}_gem_init(mrb_state *mrb);]
              f.puts %Q[void GENERATED_TMP_mrb_#{d.funcname}_gem_final(mrb_state *mrb);]
            end
            f.puts 'mrb_state *mrb_open_cli() {'

            if g.mrb_open_cli_enabled?
              f.puts '  mrb_state *mrb = mrb_open_core(mrb_default_allocf, NULL);'
              f.puts '  int ai = mrb_gc_arena_save(mrb);'
              dep_list.each do |d|
                f.puts %Q[  GENERATED_TMP_mrb_#{d.funcname}_gem_init(mrb);]
                f.puts %Q[  mrb_state_atexit(mrb, GENERATED_TMP_mrb_#{d.funcname}_gem_final);]
              end
              f.puts '  mrb_gc_arena_restore(mrb, ai);'
            else
              f.puts '  mrb_state *mrb = mrb_open();'
            end
            f.puts '  return mrb;'
            f.puts '}'
          end
        end
      end

      file exec => objs + [libfile("#{build_dir}/lib/libmruby")] do |t|
=======
      file exec => objs + target.libraries do |t|
>>>>>>> 0701cc49
        gem_flags = gems.map { |g| g.linker.flags }
        gem_flags_before_libraries = gems.map { |g| g.linker.flags_before_libraries }
        gem_flags_after_libraries = gems.map { |g| g.linker.flags_after_libraries }
        gem_libraries = gems.map { |g| g.linker.libraries }
        gem_library_paths = gems.map { |g| g.linker.library_paths }
        linker.run t.name, t.prerequisites, gem_libraries, gem_library_paths, gem_flags, gem_flags_before_libraries, gem_flags_after_libraries
      end

      if target == MRuby.targets['host']
        install_path = MRuby.targets['host'].exefile("#{bin_path}/#{bin}")

        file install_path => exec do |t|
          install_D t.prerequisites.first, t.name
        end
        depfiles += [ install_path ]
      elsif target == MRuby.targets['host-debug']
        unless MRuby.targets['host'].gems.map {|g| g.bins}.include?([bin])
          install_path = MRuby.targets['host-debug'].exefile("#{bin_path}/#{bin}")

          file install_path => exec do |t|
            install_D t.prerequisites.first, t.name
          end
          depfiles += [ install_path ]
        end
      else
        depfiles += [ exec ]
      end
    end
  end
end

depfiles += MRuby.targets.map { |n, t|
  t.libraries
}.flatten

depfiles += MRuby.targets.reject { |n, t| n == 'host' }.map { |n, t|
  t.bins.map { |bin| t.exefile("#{t.build_dir}/bin/#{bin}") }
}.flatten

desc "build all targets, install (locally) in-repo"
task :all => depfiles do
  puts
  puts "Build summary:"
  puts
  MRuby.each_target do
    print_build_summary
  end
  MRuby::Lockfile.write
end

desc "run all mruby tests"
task :test
MRuby.each_target do
  if test_enabled?
    t = :"test_#{self.name}"
    task t => ["all"] do
      run_test
    end
    task :test => t
  end

  if bintest_enabled?
    t = :"bintest_#{self.name}"
    task t => ["all"] do
      run_bintest
    end
    task :test => t
  end
end

desc "clean all built and in-repo installed artifacts"
task :clean do
  MRuby.each_target do |t|
    FileUtils.rm_rf t.build_dir, { :verbose => $verbose }
  end
  FileUtils.rm_f depfiles, { :verbose => $verbose }
  puts "Cleaned up target build folder"
end

desc "clean everything!"
task :deep_clean => ["clean", "clean_doc"] do
  MRuby.each_target do |t|
    FileUtils.rm_rf t.gem_clone_dir, { :verbose => $verbose }
  end
  puts "Cleaned up mrbgems build folder"
end<|MERGE_RESOLUTION|>--- conflicted
+++ resolved
@@ -74,7 +74,6 @@
       exec = exefile("#{build_dir}/bin/#{bin}")
       objs = Dir.glob("#{current_dir}/tools/#{bin}/*.{c,cpp,cxx,cc}").map { |f| objfile(f.pathmap("#{current_build_dir}/tools/#{bin}/%n")) }
 
-<<<<<<< HEAD
       rbfiles = Dir.glob("#{current_dir}/tools/#{bin}/*.rb").sort
       unless rbfiles.empty?
         main_script = "#{current_dir}/tools/#{bin}/main.rb"
@@ -118,10 +117,7 @@
         end
       end
 
-      file exec => objs + [libfile("#{build_dir}/lib/libmruby")] do |t|
-=======
       file exec => objs + target.libraries do |t|
->>>>>>> 0701cc49
         gem_flags = gems.map { |g| g.linker.flags }
         gem_flags_before_libraries = gems.map { |g| g.linker.flags_before_libraries }
         gem_flags_after_libraries = gems.map { |g| g.linker.flags_after_libraries }

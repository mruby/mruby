--- conflicted
+++ resolved
@@ -23,8 +23,6 @@
 #include "mrb_throw.h"
 #include "class_inline.h"
 
-#include "class_inline.h"
-
 #ifndef ENABLE_STDIO
 #if defined(__cplusplus)
 extern "C" {
@@ -150,7 +148,7 @@
 static inline void
 init_new_stack_space(mrb_state *mrb, int room, int keep)
 {
-  if (room > keep) {
+  if (MRB_LIKELY(room > keep)) {
     /* do not leave uninitialized malloc region */
     stack_clear(&(mrb->c->stack[keep]), room - keep);
   }
@@ -196,7 +194,7 @@
 static inline void
 stack_extend(mrb_state *mrb, int room, int keep)
 {
-  if (mrb->c->stack + room >= mrb->c->stend) {
+  if (MRB_UNLIKELY(mrb->c->stack + room >= mrb->c->stend)) {
     stack_extend_alloc(mrb, room, keep);
   }
   init_new_stack_space(mrb, room, keep);
@@ -1250,43 +1248,8 @@
     }
   }
 
-<<<<<<< HEAD
   ////dbg_printf("_op_send: class\n");
   c = mrb_class(ctx->mrb, recv);
-=======
-    CASE(OP_SUPER) {
-      /* A C  R(A) := super(R(A+1),... ,R(A+C+1)) */
-      mrb_value recv;
-      mrb_callinfo *ci = mrb->c->ci;
-      struct RProc *m;
-      struct RClass *c;
-      mrb_sym mid = ci->mid;
-      int a = GETARG_A(i);
-      int n = GETARG_C(i);
-
-      if (mid == 0) {
-        mrb_value exc;
-
-        exc = mrb_exc_new_str_lit(mrb, E_NOMETHOD_ERROR, "super called outside of method");
-        mrb->exc = mrb_obj_ptr(exc);
-        goto L_RAISE;
-      }
-      recv = regs[0];
-      c = mrb->c->ci->target_class->super;
-      m = mrb_method_search_vm(mrb, &c, mid);
-      if (!m) {
-        mid = mrb_intern_lit(mrb, "method_missing");
-        m = mrb_method_search_vm(mrb, &c, mid);
-        if (n == CALL_MAXARGS) {
-          mrb_ary_unshift(mrb, regs[a+1], mrb_symbol_value(ci->mid));
-        }
-        else {
-          value_move(regs+a+2, regs+a+1, ++n);
-          SET_SYM_VALUE(regs[a+1], ci->mid);
-        }
-      }
->>>>>>> 41e69319
-
   ////dbg_printf("_op_send: class %p\n", c);
 
   m = mrb_method_search_vm_proc(ctx->mrb, ctx->proc, &c, mid);
@@ -1306,40 +1269,7 @@
     }
   }
 
-<<<<<<< HEAD
   ////dbg_printf("_op_send %s\n", mrb_sym2name(ctx->mrb, mid));
-=======
-    CASE(OP_ARGARY) {
-      /* A Bx   R(A) := argument array (16=6:1:5:4) */
-      int a = GETARG_A(i);
-      int bx = GETARG_Bx(i);
-      int m1 = (bx>>10)&0x3f;
-      int r  = (bx>>9)&0x1;
-      int m2 = (bx>>4)&0x1f;
-      int lv = (bx>>0)&0xf;
-      mrb_value *stack;
-
-      if (lv == 0) stack = regs + 1;
-      else {
-        struct REnv *e = uvenv(mrb, lv-1);
-        if (!e) {
-          mrb_value exc;
-
-          exc = mrb_exc_new_str_lit(mrb, E_NOMETHOD_ERROR, "super called outside of method");
-          mrb->exc = mrb_obj_ptr(exc);
-          goto L_RAISE;
-        }
-        stack = e->stack + 1;
-      }
-      if (r == 0) {
-        regs[a] = mrb_ary_new_from_values(mrb, m1+m2, stack);
-      }
-      else {
-        mrb_value *pp = NULL;
-        struct RArray *rest;
-        int len = 0;
->>>>>>> 41e69319
-
 
   /* push callinfo */
   ci = cipush(ctx->mrb);
@@ -1498,7 +1428,7 @@
   /* A B C  R(A) := fcall(R(A),Syms(B),R(A+1),... ,R(A+C-1)) */
 }
 
-__attribute__ ((noinline)) void
+static inline void
 _op_return(struct op_ctx *ctx, int a, int b) {
   mrb_state *mrb = ctx->mrb;
   if (MRB_UNLIKELY(ctx->mrb->exc)) {
@@ -1508,7 +1438,7 @@
     int acc, eidx = ctx->mrb->c->ci->eidx;
     mrb_value v = ctx->regs[a];
 
-    switch (b) {
+    switch (MRB_EXPECT(b, OP_R_NORMAL)) {
     case OP_R_RETURN:
       /* Fall through to OP_R_NORMAL otherwise */
       if (ctx->proc->env && !MRB_PROC_STRICT_P(ctx->proc)) {
@@ -1689,6 +1619,14 @@
   int a = GETARG_A(CTX_I(ctx));
   int n = GETARG_C(CTX_I(ctx));
 
+  if (mid == 0) {
+    mrb_value exc;
+    mrb_state *mrb = ctx->mrb;
+    exc = exc_new_str_const(ctx->mrb, E_NOMETHOD_ERROR, _str_const_super_outside_method);
+    mrb->exc = mrb_obj_ptr(exc);
+    return _op_raise(ctx);
+  }
+
   recv = ctx->regs[0];
   c = ctx->mrb->c->ci->target_class->super;
   m = mrb_method_search_vm_proc(ctx->mrb, ctx->proc, &c, mid);
@@ -1781,6 +1719,7 @@
       mrb_value exc;
       mrb_state *mrb = ctx->mrb;
       exc = exc_new_str_const(ctx->mrb, E_NOMETHOD_ERROR, _str_const_super_outside_method);
+
       mrb->exc = mrb_obj_ptr(exc);
       return _op_raise(ctx);
     }

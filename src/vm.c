/*
** vm.c - virtual machine for mruby
**
** See Copyright Notice in mruby.h
*/

#include <stddef.h>
#include <stdarg.h>
#include <math.h>
#include "mruby.h"
#include "mruby/array.h"
#include "mruby/class.h"
#include "mruby/hash.h"
#include "mruby/irep.h"
#include "mruby/numeric.h"
#include "mruby/proc.h"
#include "mruby/range.h"
#include "mruby/string.h"
#include "mruby/variable.h"
#include "mruby/error.h"
#include "mruby/opcode.h"
#include "value_array.h"
#include "mrb_throw.h"

#ifndef ENABLE_STDIO
#if defined(__cplusplus)
extern "C" {
#endif
void abort(void);
#if defined(__cplusplus)
}  /* extern "C" { */
#endif
#endif

#define STACK_INIT_SIZE 128
#define CALLINFO_INIT_SIZE 32

/* Define amount of linear stack growth. */
#ifndef MRB_STACK_GROWTH
#define MRB_STACK_GROWTH 128
#endif

/* Maximum stack depth. Should be set lower on memory constrained systems.
The value below allows about 60000 recursive calls in the simplest case. */
#ifndef MRB_STACK_MAX
#define MRB_STACK_MAX (0x40000 - MRB_STACK_GROWTH)
#endif

//#define VM_DEBUG

#ifdef VM_DEBUG
# define DEBUG(x) (x)
# define DBG_CONST(x) x
# define VM_PRINTF(...) fprintf(stderr, __VA_ARGS__)
#else
# define DEBUG(x)
# define DBG_CONST(x)
# define VM_PRINTF(...)
#endif

#define ARENA_RESTORE(mrb,ai) (mrb)->arena_idx = (ai)

#define strlen_str_const(str_const) (sizeof(str_const) - 1)
#define intern_str_const(mrb, str_const) (mrb_intern_static(mrb, str_const, strlen_str_const(str_const)))
#define exc_new_str_const(mrb, err, str_const) (mrb_exc_new_str(mrb, err, mrb_str_new_static(mrb, str_const, strlen_str_const(str_const))))

const char _str_const_op_debug_format[] = "OP_DEBUG %d %d %d\n";
const char _str_const_no_target_class[] = "no target class or module";
const char _str_const_method_missing[] = "method_missing";
const char _str_const_fiber_error[] = "FiberError";
const char _str_const_proc[] = "Proc";
const char _str_const_to_proc[] = "to_proc";
const char _str_const_double_resume[] = "double resume";
const char _str_const_attached[] = "__attached__";
const char _str_const_super_outside_method[] = "super called outside of method";

void
mrb_codedump_all(mrb_state *mrb, struct RProc *proc);

static inline void
stack_clear(mrb_value *from, size_t count)
{
#ifndef MRB_NAN_BOXING
#if 0
  const mrb_value mrb_value_zero = { { 0 } };

  while (count-- > 0) {
    *from++ = mrb_value_zero;
  }
#endif
  memset(from, 0, count * sizeof(mrb_value));
#else
  while (count-- > 0) {
    SET_NIL_VALUE(*from);
    from++;
  }
#endif
}

static inline void
stack_copy(mrb_value *dst, const mrb_value *src, size_t size)
{
  while (size-- > 0) {
    *dst++ = *src++;
  }
}

static void
stack_init(mrb_state *mrb)
{
  struct mrb_context *c = mrb->c;

  /* mrb_assert(mrb->stack == NULL); */
  c->stbase = (mrb_value *)mrb_calloc(mrb, STACK_INIT_SIZE, sizeof(mrb_value));
  c->stend = c->stbase + STACK_INIT_SIZE;
  c->stack = c->stbase;

  /* mrb_assert(ci == NULL); */
  c->cibase = (mrb_callinfo *)mrb_calloc(mrb, CALLINFO_INIT_SIZE, sizeof(mrb_callinfo));
  c->ciend = c->cibase + CALLINFO_INIT_SIZE;
  c->ci = c->cibase;
  c->ci->target_class = mrb->object_class;
  c->ci->stackent = c->stack;
}

static inline void
envadjust(mrb_state *mrb, mrb_value *oldbase, mrb_value *newbase)
{
  mrb_callinfo *ci = mrb->c->cibase;

  if (newbase == oldbase) return;
  while (ci <= mrb->c->ci) {
    struct REnv *e = ci->env;
    if (e && MRB_ENV_STACK_SHARED_P(e)) {
      ptrdiff_t off = e->stack - oldbase;

      e->stack = newbase + off;
    }
    ci->stackent = newbase + (ci->stackent - oldbase);
    ci++;
  }
}

static inline void
init_new_stack_space(mrb_state *mrb, int room, int keep)
{
  if (MRB_LIKELY(room > keep)) {
    /* do not leave uninitialized malloc region */
    stack_clear(&(mrb->c->stack[keep]), room - keep);
  }
}

/** def rec ; $deep =+ 1 ; if $deep > 1000 ; return 0 ; end ; rec ; end  */

static void
stack_extend_alloc(mrb_state *mrb, int room, int keep)
{
  mrb_value *oldbase = mrb->c->stbase;
  int size = mrb->c->stend - mrb->c->stbase;
  int off = mrb->c->stack - mrb->c->stbase;

#ifdef MRB_STACK_EXTEND_DOUBLING
  if (room <= size)
    size *= 2;
  else
    size += room;
#else
  /* Use linear stack growth.
     It is slightly slower than doubling the stack space,
     but it saves memory on small devices. */
  if (room <= MRB_STACK_GROWTH)
    size += MRB_STACK_GROWTH;
  else
    size += room;
#endif

  mrb->c->stbase = (mrb_value *)mrb_realloc(mrb, mrb->c->stbase, sizeof(mrb_value) * size);
  mrb->c->stack = mrb->c->stbase + off;
  mrb->c->stend = mrb->c->stbase + size;
  envadjust(mrb, oldbase, mrb->c->stbase);

  /* Raise an exception if the new stack size will be too large,
     to prevent infinite recursion. However, do this only after resizing the stack, so mrb_raise has stack space to work with. */
  if (size > MRB_STACK_MAX) {
    init_new_stack_space(mrb, room, keep);
    mrb_raise(mrb, E_SYSSTACK_ERROR, "stack level too deep. (limit=" MRB_STRINGIZE(MRB_STACK_MAX) ")");
  }
}

static inline void
stack_extend(mrb_state *mrb, int room, int keep)
{
  if (MRB_UNLIKELY(mrb->c->stack + room >= mrb->c->stend)) {
    stack_extend_alloc(mrb, room, keep);
  }
  init_new_stack_space(mrb, room, keep);
}

static inline struct REnv*
uvenv(mrb_state *mrb, int up)
{
  struct REnv *e = mrb->c->ci->proc->env;

  while (up--) {
    if (!e) return NULL;
    e = (struct REnv*)e->c;
  }
  return e;
}

static inline mrb_bool
is_strict(mrb_state *mrb, struct REnv *e)
{
  int cioff = e->cioff;

  if (MRB_ENV_STACK_SHARED_P(e) && mrb->c->cibase[cioff].proc &&
      MRB_PROC_STRICT_P(mrb->c->cibase[cioff].proc)) {
    return TRUE;
  }
  return FALSE;
}

static inline struct REnv*
top_env(mrb_state *mrb, struct RProc *proc)
{
  struct REnv *e = proc->env;

  if (is_strict(mrb, e)) return e;
  while (e->c) {
    e = (struct REnv*)e->c;
    if (is_strict(mrb, e)) return e;
  }
  return e;
}

#define CI_ACC_SKIP    -1
#define CI_ACC_DIRECT  -2

static mrb_callinfo*
cipush(mrb_state *mrb)
{
  struct mrb_context *c = mrb->c;
  mrb_callinfo *ci = c->ci;

  int eidx = ci->eidx;
  int ridx = ci->ridx;

  if (MRB_UNLIKELY(ci + 1 == c->ciend)) {
    ptrdiff_t size = ci - c->cibase;

    c->cibase = (mrb_callinfo *)mrb_realloc(mrb, c->cibase, sizeof(mrb_callinfo)*size*2);
    c->ci = c->cibase + size;
    c->ciend = c->cibase + size * 2;
  }
  ci = ++c->ci;
  ci->eidx = eidx;
  ci->ridx = ridx;
  ci->env = 0;
  ci->pc = 0;
  ci->err = 0;
  ci->proc = 0;

  return ci;
}

static void
cipop(mrb_state *mrb)
{
  struct mrb_context *c = mrb->c;

  if (MRB_UNLIKELY(c->ci->env)) {
    struct REnv *e = c->ci->env;
    size_t len = (size_t)MRB_ENV_STACK_LEN(e);
    mrb_value *p = (mrb_value *)mrb_malloc(mrb, sizeof(mrb_value)*len);

    MRB_ENV_UNSHARE_STACK(e);
    if (len > 0) {
      stack_copy(p, e->stack, len);
    }
    e->stack = p;
    mrb_write_barrier(mrb, (struct RBasic *)e);
  }

  c->ci--;
}

static void
ecall(mrb_state *mrb, int i)
{
  struct RProc *p;
  mrb_callinfo *ci;
  mrb_value *self = mrb->c->stack;
  struct RObject *exc;

  p = mrb->c->ensure[i];
  if (!p) return;
  if (mrb->c->ci->eidx > i)
    mrb->c->ci->eidx = i;
  ci = cipush(mrb);
  ci->stackent = mrb->c->stack;
  ci->mid = ci[-1].mid;
  ci->acc = CI_ACC_SKIP;
  ci->argc = 0;
  ci->proc = p;
  ci->nregs = p->body.irep->nregs;
  ci->target_class = p->target_class;
  mrb->c->stack = mrb->c->stack + ci[-1].nregs;
  exc = mrb->exc; mrb->exc = 0;
  mrb_run(mrb, p, *self);
  mrb->c->ensure[i] = NULL;
  if (!mrb->exc) mrb->exc = exc;
}

#ifndef MRB_FUNCALL_ARGC_MAX
#define MRB_FUNCALL_ARGC_MAX 16
#endif

MRB_API mrb_value
mrb_funcall(mrb_state *mrb, mrb_value self, const char *name, mrb_int argc, ...)
{
  mrb_value argv[MRB_FUNCALL_ARGC_MAX];
  va_list ap;
  mrb_int i;
  mrb_sym mid = mrb_intern_cstr(mrb, name);

  if (argc > MRB_FUNCALL_ARGC_MAX) {
    mrb_raise(mrb, E_ARGUMENT_ERROR, "Too long arguments. (limit=" MRB_STRINGIZE(MRB_FUNCALL_ARGC_MAX) ")");
  }

  va_start(ap, argc);
  for (i = 0; i < argc; i++) {
    argv[i] = va_arg(ap, mrb_value);
  }
  va_end(ap);
  return mrb_funcall_argv(mrb, self, mid, argc, argv);
}

MRB_API mrb_value
mrb_funcall_with_block(mrb_state *mrb, mrb_value self, mrb_sym mid, mrb_int argc, const mrb_value *argv, mrb_value blk)
{
  mrb_value val;

  if (!mrb->jmp) {
    struct mrb_jmpbuf c_jmp;
    ptrdiff_t nth_ci = mrb->c->ci - mrb->c->cibase;

    MRB_TRY(&c_jmp) {
      mrb->jmp = &c_jmp;
      /* recursive call */
      val = mrb_funcall_with_block(mrb, self, mid, argc, argv, blk);
      mrb->jmp = 0;
    }
    MRB_CATCH(&c_jmp) { /* error */
      while (nth_ci < (mrb->c->ci - mrb->c->cibase)) {
        mrb->c->stack = mrb->c->ci->stackent;
        cipop(mrb);
      }
      mrb->jmp = 0;
      val = mrb_obj_value(mrb->exc);
    }
    MRB_END_EXC(&c_jmp);
  }
  else {
    struct RProc *p;
    struct RClass *c;
    mrb_sym undef = 0;
    mrb_callinfo *ci;
    int n;
    ptrdiff_t voff = -1;

    if (!mrb->c->stack) {
      stack_init(mrb);
    }
    n = mrb->c->ci->nregs;
    if (argc < 0) {
      mrb_raisef(mrb, E_ARGUMENT_ERROR, "negative argc for funcall (%S)", mrb_fixnum_value(argc));
    }
    c = mrb_class(mrb, self);
    p = mrb_method_search_vm(mrb, &c, mid);

    if (!p) {
      undef = mid;
      mid = intern_str_const(mrb, _str_const_method_missing);
      p = mrb_method_search_vm(mrb, &c, mid);
      n++; argc++;
    }
    ci = cipush(mrb);
    ci->mid = mid;
    ci->proc = p;
    ci->stackent = mrb->c->stack;
    ci->argc = argc;
    ci->target_class = c;
    mrb->c->stack = mrb->c->stack + n;
    if (mrb->c->stbase <= argv && argv < mrb->c->stend) {
      voff = argv - mrb->c->stbase;
    }
    if (MRB_PROC_CFUNC_P(p)) {
      ci->nregs = argc + 2;
      stack_extend(mrb, ci->nregs, 0);
    }
    else {
      ci->nregs = p->body.irep->nregs + n;
      stack_extend(mrb, ci->nregs, argc+2);
    }
    if (voff >= 0) {
      argv = mrb->c->stbase + voff;
    }
    mrb->c->stack[0] = self;
    if (undef) {
      mrb->c->stack[1] = mrb_symbol_value(undef);
      if (argc > 1) {
        stack_copy(mrb->c->stack+2, argv, argc-1);
      }
    }
    else if (argc > 0) {
      stack_copy(mrb->c->stack+1, argv, argc);
    }
    mrb->c->stack[argc+1] = blk;

    if (MRB_PROC_CFUNC_P(p)) {
      int ai = mrb_gc_arena_save(mrb);

      ci->acc = CI_ACC_DIRECT;
      val = p->body.func(mrb, self);
      mrb->c->stack = mrb->c->ci->stackent;
      cipop(mrb);
      mrb_gc_arena_restore(mrb, ai);
    }
    else {
      ci->acc = CI_ACC_SKIP;
      val = mrb_run(mrb, p, self);
    }
  }
  mrb_gc_protect(mrb, val);
  return val;
}

MRB_API mrb_value
mrb_funcall_argv(mrb_state *mrb, mrb_value self, mrb_sym mid, mrb_int argc, const mrb_value *argv)
{
  return mrb_funcall_with_block(mrb, self, mid, argc, argv, mrb_nil_value());
}

/* 15.3.1.3.4  */
/* 15.3.1.3.44 */
/*
 *  call-seq:
 *     obj.send(symbol [, args...])        -> obj
 *     obj.__send__(symbol [, args...])      -> obj
 *
 *  Invokes the method identified by _symbol_, passing it any
 *  arguments specified. You can use <code>__send__</code> if the name
 *  +send+ clashes with an existing method in _obj_.
 *
 *     class Klass
 *       def hello(*args)
 *         "Hello " + args.join(' ')
 *       end
 *     end
 *     k = Klass.new
 *     k.send :hello, "gentle", "readers"   #=> "Hello gentle readers"
 */
MRB_API mrb_value
mrb_f_send(mrb_state *mrb, mrb_value self)
{
  mrb_sym name;
  mrb_value block, *argv, *regs;
  mrb_int argc, i, len;
  struct RProc *p;
  struct RClass *c;
  mrb_callinfo *ci;

  mrb_get_args(mrb, "n*&", &name, &argv, &argc, &block);

  c = mrb_class(mrb, self);
  p = mrb_method_search_vm(mrb, &c, name);

  if (!p) {                     /* call method_mising */
    return mrb_funcall_with_block(mrb, self, name, argc, argv, block);
  }

  ci = mrb->c->ci;
  ci->mid = name;
  ci->target_class = c;
  ci->proc = p;
  regs = mrb->c->stack+1;
  /* remove first symbol from arguments */
  if (ci->argc >= 0) {
    for (i=0,len=ci->argc; i<len; i++) {
      regs[i] = regs[i+1];
    }
    ci->argc--;
  }
  else {                     /* variable length arguments */
    mrb_ary_shift(mrb, regs[0]);
  }

  if (MRB_PROC_CFUNC_P(p)) {
    return p->body.func(mrb, self);
  }

  if (ci->argc < 0) {
    stack_extend(mrb, (p->body.irep->nregs < 3) ? 3 : p->body.irep->nregs, 3);
  }
  else {
    stack_extend(mrb, p->body.irep->nregs, ci->argc+2);
  }

  ci->nregs = p->body.irep->nregs;
  ci = cipush(mrb);
  ci->nregs = 0;
  ci->target_class = 0;
  ci->pc = p->body.irep->iseq;
  ci->stackent = mrb->c->stack;
  ci->acc = 0;

  return self;
}

static inline struct RProc *
method_search_vm(mrb_state *mrb, struct mrb_irep *irep,
                 mrb_code *pc,
                 struct RClass **cp, mrb_sym mid)
{
  struct RClass *c = *cp;
  struct RProc *m;
#ifdef MRB_ENABLE_METHOD_CACHE
  int index, e_index, i;
  struct mrb_mcache *mcache;
  struct mrb_mcache_entry *e;
  mrb_code c_mcache = *(pc + 1);

  mrb_assert(GET_OPCODE(c_mcache) == OP_MCACHE);
  index = GETARG_Ax(c_mcache);
  mcache = irep->mcache;
  e = &mcache->entries[index];

  for(i = 0; i < MRB_METHOD_CACHE_MORPHICITY; i++) {
    if (e->sc[i] == c) {
      m = e->p[i];
      goto done;
    }
  }
#endif
  m = _mrb_method_search_vm(mrb, c, cp, mid);
#ifdef MRB_ENABLE_METHOD_CACHE
  e_index = e->index;
  e->index = (e_index + 1) % MRB_METHOD_CACHE_MORPHICITY;
  e->sc[e_index] = c;
  e->tc[e_index] = *cp;
  e->p[e_index] = m;
  e->mid = mid;

done:
#endif

  return m;
}

static mrb_value
eval_under(mrb_state *mrb, mrb_value self, mrb_value blk, struct RClass *c)
{
  struct RProc *p;
  mrb_callinfo *ci;

  if (mrb_nil_p(blk)) {
    mrb_raise(mrb, E_ARGUMENT_ERROR, "no block given");
  }
  ci = mrb->c->ci;
  if (ci->acc == CI_ACC_DIRECT) {
    return mrb_yield_with_class(mrb, blk, 0, 0, self, c);
  }
  ci->target_class = c;
  p = mrb_proc_ptr(blk);
  ci->proc = p;
  if (MRB_PROC_CFUNC_P(p)) {
    return p->body.func(mrb, self);
  }
  ci->nregs = p->body.irep->nregs;
  ci = cipush(mrb);
  ci->nregs = 0;
  ci->target_class = 0;
  ci->pc = p->body.irep->iseq;
  ci->stackent = mrb->c->stack;
  ci->acc = 0;

  return self;
}

/* 15.2.2.4.35 */
/*
 *  call-seq:
 *     mod.class_eval {| | block }  -> obj
 *     mod.module_eval {| | block } -> obj
 *
 *  Evaluates block in the context of _mod_. This can
 *  be used to add methods to a class. <code>module_eval</code> returns
 *  the result of evaluating its argument.
 */

mrb_value
mrb_mod_module_eval(mrb_state *mrb, mrb_value mod)
{
  mrb_value a, b;

  if (mrb_get_args(mrb, "|S&", &a, &b) == 1) {
    mrb_raise(mrb, E_NOTIMP_ERROR, "module_eval/class_eval with string not implemented");
  }
  return eval_under(mrb, mod, b, mrb_class_ptr(mod));
}

/* 15.3.1.3.18 */
/*
 *  call-seq:
 *     obj.instance_eval {| | block }                       -> obj
 *
 *  Evaluates the given block,within  the context of the receiver (_obj_).
 *  In order to set the context, the variable +self+ is set to _obj_ while
 *  the code is executing, giving the code access to _obj_'s
 *  instance variables. In the version of <code>instance_eval</code>
 *  that takes a +String+, the optional second and third
 *  parameters supply a filename and starting line number that are used
 *  when reporting compilation errors.
 *
 *     class KlassWithSecret
 *       def initialize
 *         @secret = 99
 *       end
 *     end
 *     k = KlassWithSecret.new
 *     k.instance_eval { @secret }   #=> 99
 */
mrb_value
mrb_obj_instance_eval(mrb_state *mrb, mrb_value self)
{
  mrb_value a, b;
  mrb_value cv;
  struct RClass *c;

  if (mrb_get_args(mrb, "|S&", &a, &b) == 1) {
    mrb_raise(mrb, E_NOTIMP_ERROR, "instance_eval with string not implemented");
  }
  switch (mrb_type(self)) {
  case MRB_TT_SYMBOL:
  case MRB_TT_FIXNUM:
  case MRB_TT_FLOAT:
    c = 0;
    break;
  default:
    cv = mrb_singleton_class(mrb, self);
    c = mrb_class_ptr(cv);
    break;
  }
  return eval_under(mrb, self, b, c);
}

MRB_API mrb_value
mrb_yield_with_class(mrb_state *mrb, mrb_value b, mrb_int argc, const mrb_value *argv, mrb_value self, struct RClass *c)
{
  struct RProc *p;
  mrb_sym mid = mrb->c->ci->mid;
  mrb_callinfo *ci;
  int n = mrb->c->ci->nregs;
  mrb_value val;

  if (mrb_nil_p(b)) {
    mrb_raise(mrb, E_ARGUMENT_ERROR, "no block given");
  }
  p = mrb_proc_ptr(b);
  ci = cipush(mrb);
  ci->mid = mid;
  ci->proc = p;
  ci->stackent = mrb->c->stack;
  ci->argc = argc;
  ci->target_class = c;
  ci->acc = CI_ACC_SKIP;
  mrb->c->stack = mrb->c->stack + n;
  if (MRB_PROC_CFUNC_P(p)) {
    ci->nregs = argc + 2;
    stack_extend(mrb, ci->nregs, 0);
  }
  else {
    ci->nregs = p->body.irep->nregs;
    stack_extend(mrb, ci->nregs, argc+2);
  }

  mrb->c->stack[0] = self;
  if (argc > 0) {
    stack_copy(mrb->c->stack+1, argv, argc);
  }
  mrb->c->stack[argc+1] = mrb_nil_value();

  if (MRB_PROC_CFUNC_P(p)) {
    val = p->body.func(mrb, self);
    mrb->c->stack = mrb->c->ci->stackent;
    cipop(mrb);
  }
  else {
    val = mrb_run(mrb, p, self);
  }
  return val;
}

MRB_API mrb_value
mrb_yield_argv(mrb_state *mrb, mrb_value b, mrb_int argc, const mrb_value *argv)
{
  struct RProc *p = mrb_proc_ptr(b);

  return mrb_yield_with_class(mrb, b, argc, argv, p->env->stack[0], p->target_class);
}

MRB_API mrb_value
mrb_yield(mrb_state *mrb, mrb_value b, mrb_value arg)
{
  struct RProc *p = mrb_proc_ptr(b);

  return mrb_yield_with_class(mrb, b, 1, &arg, p->env->stack[0], p->target_class);
}

typedef enum {
  LOCALJUMP_ERROR_RETURN = 0,
  LOCALJUMP_ERROR_BREAK = 1,
  LOCALJUMP_ERROR_YIELD = 2
} localjump_error_kind;

static void
localjump_error(mrb_state *mrb, localjump_error_kind kind)
{
  char kind_str[3][7] = { "return", "break", "yield" };
  char kind_str_len[] = { 6, 5, 5 };
  static const char lead[] = "unexpected ";
  mrb_value msg;
  mrb_value exc;

  msg = mrb_str_buf_new(mrb, sizeof(lead) + 7);
  mrb_str_cat(mrb, msg, lead, sizeof(lead) - 1);
  mrb_str_cat(mrb, msg, kind_str[kind], kind_str_len[kind]);
  exc = mrb_exc_new_str(mrb, E_LOCALJUMP_ERROR, msg);
  mrb->exc = mrb_obj_ptr(exc);
}

static void
argnum_error(mrb_state *mrb, mrb_int num)
{
  mrb_value exc;
  mrb_value str;

  if (mrb->c->ci->mid) {
    str = mrb_format(mrb, "'%S': wrong number of arguments (%S for %S)",
                  mrb_sym2str(mrb, mrb->c->ci->mid),
                  mrb_fixnum_value(mrb->c->ci->argc), mrb_fixnum_value(num));
  }
  else {
    str = mrb_format(mrb, "wrong number of arguments (%S for %S)",
                  mrb_fixnum_value(mrb->c->ci->argc), mrb_fixnum_value(num));
  }
  exc = mrb_exc_new_str(mrb, E_ARGUMENT_ERROR, str);
  mrb->exc = mrb_obj_ptr(exc);
}

#if defined(__GNUC__) || defined(__clang__) || defined(__INTEL_COMPILER)
#define FORCE_INLINE inline __attribute__((always_inline))
#define NO_INLINE __attribute__ ((noinline))
#elif defined _MSC_VER
#define FORCE_INLINE __forceinline
#define NO_INLINE __declspec(noinline)
#else
#define FORCE_INLINE inline
#define NO_INLINE
#endif


#if !defined(MRB_JIT_GEN) && !defined(MRB_VM_NO_INLINE)
#define OP_INLINE FORCE_INLINE
#define JIT_NO_INLINE
#else
#define OP_INLINE NO_INLINE
#define JIT_NO_INLINE NO_INLINE
#endif


#define ERR_PC_SET(mrb, pc) mrb->c->ci->err = pc;
#define ERR_PC_CLR(mrb)     mrb->c->ci->err = 0;
#ifdef ENABLE_DEBUG
#define CODE_FETCH_HOOK(ctx) if ((ctx.mrb)->code_fetch_hook) (ctx.mrb)->code_fetch_hook((ctx.mrb), (ctx.irep), (ctx.pc), (ctx.regs));
#else
#define CODE_FETCH_HOOK(ctx)
#endif

#if defined __GNUC__ || defined __clang__ || defined __INTEL_COMPILER
#define DIRECT_THREADED
#endif

#ifndef DIRECT_THREADED

#define INIT_DISPATCH for (;;) { ctx.i = *ctx.pc; CODE_FETCH_HOOK(ctx); switch (GET_OPCODE(ctx.i)) {
#define CASE(op) case op:
#define NEXT pc++; break
#define JUMP break
#define END_DISPATCH }}

#else

#define INIT_DISPATCH JUMP; return mrb_nil_value();
#define CASE(op) L_ ## op:
#define NEXT ctx.i=*++ctx.pc; CODE_FETCH_HOOK(ctx); goto *optable[GET_OPCODE(ctx.i)]
#define JUMP ctx.i=*ctx.pc; CODE_FETCH_HOOK(ctx); goto *optable[GET_OPCODE(ctx.i)]

#define END_DISPATCH

#endif

#define CALL_MAXARGS 127

#if defined __GNUC__
#pragma GCC diagnostic push
#pragma GCC diagnostic ignored "-Wattributes"
#endif

struct op_ctx {
  struct RProc *proc;
  mrb_irep *irep;
  mrb_code *pc;
  mrb_value *regs;
  mrb_value *pool;
  mrb_sym *syms;
  struct mrb_jmpbuf *prev_jmp;
  mrb_value retval;
  struct mrb_jmpbuf *stop_jmp;
  int ai;
  mrb_state *mrb;
  mrb_code i;
#ifdef MRB_ENABLE_JIT
  void *jit_stack;
#endif
};

#define PC_ADD(ctx, o) (ctx->pc += o)
#define PC_INC(ctx) (ctx->pc++)
#define PC_SET(ctx, v) (ctx->pc = v)
#define PC_GET(ctx) (ctx->pc)
#define CTX_I(ctx) (*(ctx->pc))

#ifdef MRB_JIT_GEN
#include "jit/gen.h"
#endif

#ifdef MRB_ENABLE_JIT
#define _OP_SEND(ctx_, opcode_, a_, b_, n_, pc_) \
do {\
  _op_send(ctx_, opcode_, a_, b_, n_, pc_);\
  mrb_jit_enter((ctx_)->mrb, (ctx_)->irep, ctx_, (ctx_)->pc);\
  return;\
} while(0);
#define _OP_RAISE(ctx_, pc_) \
do {\
  _op_raise(ctx_, pc_);\
  mrb_jit_enter((ctx_)->mrb, (ctx_)->irep, ctx_, (ctx_)->pc);\
  return;\
} while(0);
#else
#define _OP_SEND(ctx_, opcode_, a_, b_, n_, pc_) \
do {\
  return _op_send(ctx_, opcode_, a_, b_, n_, pc_);\
} while(0);
#define _OP_RAISE(ctx_, pc_) \
do {\
  return _op_raise(ctx_, pc_);\
} while(0);

#endif


static OP_INLINE void
op_nop(struct op_ctx *ctx) {
  /* do nothing */
}

static OP_INLINE void
op_move(struct op_ctx *ctx) {
  /* A B    R(A) := R(B) */
  ctx->regs[GETARG_A(CTX_I(ctx))] = ctx->regs[GETARG_B(CTX_I(ctx))];
}

static OP_INLINE void
op_loadl(struct op_ctx *ctx) {
  /* A Bx   R(A) := Pool(Bx) */
  ctx->regs[GETARG_A(CTX_I(ctx))] = ctx->pool[GETARG_Bx(CTX_I(ctx))];
}

static OP_INLINE void
op_loadi(struct op_ctx *ctx) {
  /* A sBx  R(A) := sBx */
  SET_INT_VALUE(ctx->regs[GETARG_A(CTX_I(ctx))], GETARG_sBx(CTX_I(ctx)));
}

static OP_INLINE void
op_loadsym(struct op_ctx *ctx) {
  /* A Bx   R(A) := Syms(Bx) */
  SET_SYM_VALUE(ctx->regs[GETARG_A(CTX_I(ctx))], ctx->syms[GETARG_Bx(CTX_I(ctx))]);
}

static OP_INLINE void
op_loadself(struct op_ctx *ctx) {
  /* A      R(A) := self */
  ctx->regs[GETARG_A(CTX_I(ctx))] = ctx->regs[0];
}

static OP_INLINE void
op_loadt(struct op_ctx *ctx) {
  /* A      R(A) := true */
  SET_TRUE_VALUE(ctx->regs[GETARG_A(CTX_I(ctx))]);
}

static OP_INLINE void
op_loadf(struct op_ctx *ctx) {
  /* A      R(A) := false */
  SET_FALSE_VALUE(ctx->regs[GETARG_A(CTX_I(ctx))]);
}

static OP_INLINE void
op_getglobal(struct op_ctx *ctx) {
  /* A Bx   R(A) := getglobal(Syms(Bx)) */
  ctx->regs[GETARG_A(CTX_I(ctx))] = mrb_gv_get(ctx->mrb, ctx->syms[GETARG_Bx(CTX_I(ctx))]);
}

static OP_INLINE void
op_setglobal(struct op_ctx *ctx) {
  /* setglobal(Syms(Bx), R(A)) */
  mrb_gv_set(ctx->mrb, ctx->syms[GETARG_Bx(CTX_I(ctx))], ctx->regs[GETARG_A(CTX_I(ctx))]);
}

static OP_INLINE void
op_getspecial(struct op_ctx *ctx) {
  /* A Bx   R(A) := Special[Bx] */
  ctx->regs[GETARG_A(CTX_I(ctx))] = mrb_vm_special_get(ctx->mrb, GETARG_Bx(CTX_I(ctx)));
}

static OP_INLINE void
op_setspecial(struct op_ctx *ctx) {
  /* A Bx   Special[Bx] := R(A) */
  mrb_vm_special_set(ctx->mrb, GETARG_Bx(CTX_I(ctx)), ctx->regs[GETARG_A(CTX_I(ctx))]);
}

static OP_INLINE void
op_getiv(struct op_ctx *ctx) {
  /* A Bx   R(A) := ivget(Bx) */
  ctx->regs[GETARG_A(CTX_I(ctx))] = mrb_vm_iv_get(ctx->mrb, ctx->syms[GETARG_Bx(CTX_I(ctx))]);
}

static OP_INLINE void
op_setiv(struct op_ctx *ctx) {
  /* ivset(Syms(Bx),R(A)) */
  mrb_vm_iv_set(ctx->mrb, ctx->syms[GETARG_Bx(CTX_I(ctx))], ctx->regs[GETARG_A(CTX_I(ctx))]);
}

static OP_INLINE void
op_getcv(struct op_ctx *ctx) {
  /* A Bx   R(A) := cvget(Syms(Bx)) */
  ERR_PC_SET(ctx->mrb, PC_GET(ctx));
  ctx->regs[GETARG_A(CTX_I(ctx))] = mrb_vm_cv_get(ctx->mrb, ctx->syms[GETARG_Bx(CTX_I(ctx))]);
  ERR_PC_CLR(ctx->mrb);
}

static OP_INLINE void
op_setcv(struct op_ctx *ctx) {
  /* cvset(Syms(Bx),R(A)) */
  mrb_vm_cv_set(ctx->mrb, ctx->syms[GETARG_Bx(CTX_I(ctx))], ctx->regs[GETARG_A(CTX_I(ctx))]);
}

static OP_INLINE void
op_getconst(struct op_ctx *ctx) {
  /* A Bx    R(A) := constget(Syms(Bx)) */
  mrb_value val;

  ERR_PC_SET(ctx->mrb, PC_GET(ctx));
  val = mrb_vm_const_get(ctx->mrb, ctx->syms[GETARG_Bx(CTX_I(ctx))]);
  ERR_PC_CLR(ctx->mrb);
  ctx->regs = ctx->mrb->c->stack;
  ctx->regs[GETARG_A(CTX_I(ctx))] = val;
}

static OP_INLINE void
op_setconst(struct op_ctx *ctx) {
  /* A Bx   constset(Syms(Bx),R(A)) */
  mrb_vm_const_set(ctx->mrb, ctx->syms[GETARG_Bx(CTX_I(ctx))], ctx->regs[GETARG_A(CTX_I(ctx))]);
}

static OP_INLINE void
op_getmcnst(struct op_ctx *ctx) {
  /* A Bx   R(A) := R(A)::Syms(Bx) */
  mrb_value val;
  int a = GETARG_A(CTX_I(ctx));

  ERR_PC_SET(ctx->mrb, PC_GET(ctx));
  val = mrb_const_get(ctx->mrb, ctx->regs[a], ctx->syms[GETARG_Bx(CTX_I(ctx))]);
  ERR_PC_CLR(ctx->mrb);
  ctx->regs = ctx->mrb->c->stack;
  ctx->regs[a] = val;
}

static OP_INLINE void
op_setmcnst(struct op_ctx *ctx) {
  /* A Bx    R(A+1)::Syms(Bx) := R(A) */
  int a = GETARG_A(CTX_I(ctx));

  mrb_const_set(ctx->mrb, ctx->regs[a+1], ctx->syms[GETARG_Bx(CTX_I(ctx))], ctx->regs[a]);
}

static OP_INLINE void
op_getupvar(struct op_ctx *ctx) {
  /* A B C  R(A) := uvget(B,C) */
  mrb_value *regs_a = ctx->regs + GETARG_A(CTX_I(ctx));
  int up = GETARG_C(CTX_I(ctx));

  struct REnv *e = uvenv(ctx->mrb, up);

  if (!e) {
    *regs_a = mrb_nil_value();
  }
  else {
    int idx = GETARG_B(CTX_I(ctx));
    *regs_a = e->stack[idx];
  }
}

static OP_INLINE void
op_setupvar(struct op_ctx *ctx) {
  /* A B C  uvset(B,C,R(A)) */
  int up = GETARG_C(CTX_I(ctx));

  struct REnv *e = uvenv(ctx->mrb, up);

  if (e) {
    mrb_value *regs_a = ctx->regs + GETARG_A(CTX_I(ctx));
    int idx = GETARG_B(CTX_I(ctx));
    e->stack[idx] = *regs_a;
    mrb_write_barrier(ctx->mrb, (struct RBasic*)e);
  }
}

static OP_INLINE void
op_jmp(struct op_ctx *ctx) {
  /* sBx    pc+=sBx */
  PC_ADD(ctx, GETARG_sBx(CTX_I(ctx)));
}

static OP_INLINE void
op_jmpif(struct op_ctx *ctx) {
  /* A sBx  if R(A) pc+=sBx */
  if (mrb_test(ctx->regs[GETARG_A(CTX_I(ctx))])) {
    PC_ADD(ctx, GETARG_sBx(CTX_I(ctx)));
#ifdef MRB_JIT_GEN
    MRB_JIT_GEN_DUMMY_WRITE
#endif
  } else {
    PC_INC(ctx);
  }
}

static OP_INLINE void
op_jmpnot(struct op_ctx *ctx) {
  /* A sBx  if R(A) pc+=sBx */
  if (!mrb_test(ctx->regs[GETARG_A(CTX_I(ctx))])) {
    PC_ADD(ctx, GETARG_sBx(CTX_I(ctx)));
#ifdef MRB_JIT_GEN
    MRB_JIT_GEN_DUMMY_WRITE
#endif
  } else {
    PC_INC(ctx);
  }
}

static OP_INLINE void
op_onerr(struct op_ctx *ctx) {
  /* sBx    pc+=sBx on exception */
  if (ctx->mrb->c->rsize <= ctx->mrb->c->ci->ridx) {
    if (ctx->mrb->c->rsize == 0) ctx->mrb->c->rsize = 16;
    else ctx->mrb->c->rsize *= 2;
    ctx->mrb->c->rescue = (mrb_code **)mrb_realloc(ctx->mrb, ctx->mrb->c->rescue, sizeof(mrb_code*) * ctx->mrb->c->rsize);
  }
  ctx->mrb->c->rescue[ctx->mrb->c->ci->ridx++] = PC_GET(ctx) + GETARG_sBx(CTX_I(ctx));
}

static OP_INLINE void
op_rescue(struct op_ctx *ctx) {
  /* A      R(A) := exc; clear(exc) */
  int a = GETARG_A(CTX_I(ctx));
  SET_OBJ_VALUE(ctx->regs[a], ctx->mrb->exc);
  ctx->mrb->exc = 0;
}

static OP_INLINE void
op_poperr(struct op_ctx *ctx) {
  /* A      A.times{rescue_pop()} */
  int a = GETARG_A(CTX_I(ctx));

  while (a--) {
    ctx->mrb->c->ci->ridx--;
  }
}

static void
_op_stop(struct op_ctx *ctx) {
  {
    int eidx_stop = ctx->mrb->c->ci == ctx->mrb->c->cibase ? 0 : ctx->mrb->c->ci[-1].eidx;
    int eidx = ctx->mrb->c->ci->eidx;
    while (eidx > eidx_stop) {
      ecall(ctx->mrb, --eidx);
    }
  }

  ERR_PC_CLR(ctx->mrb);
  ctx->mrb->jmp = ctx->prev_jmp;
  if (ctx->mrb->exc) {
    ctx->retval = mrb_obj_value(ctx->mrb->exc);
  }
  ctx->retval = ctx->regs[ctx->irep->nlocals];

  MRB_THROW(ctx->stop_jmp);
}

static inline void
_op_rescue(struct op_ctx *ctx, mrb_callinfo *ci) {
  if (ci->ridx == 0) {
    return _op_stop(ctx);
  }
  ctx->proc = ci->proc;
  ctx->irep = ctx->proc->body.irep;
  ctx->pool = ctx->irep->pool;
  ctx->syms = ctx->irep->syms;
  ctx->regs = ctx->mrb->c->stack = ci[1].stackent;
  PC_SET(ctx, ctx->mrb->c->rescue[--ci->ridx]);
}

static inline void
_op_raise(struct op_ctx *ctx, mrb_code *pc) {
  mrb_callinfo *ci;
  int eidx;

  ci = ctx->mrb->c->ci;
  mrb_obj_iv_ifnone(ctx->mrb, ctx->mrb->exc, mrb_intern_lit(ctx->mrb, "lastpc"), mrb_cptr_value(ctx->mrb, pc));
  mrb_obj_iv_ifnone(ctx->mrb, ctx->mrb->exc, mrb_intern_lit(ctx->mrb, "ciidx"), mrb_fixnum_value(ci - ctx->mrb->c->cibase));
  eidx = ci->eidx;
  if (ci == ctx->mrb->c->cibase) {
    return _op_rescue(ctx, ci);
  }
  while (eidx > ci[-1].eidx) {
    ecall(ctx->mrb, --eidx);
  }
  while (ci[0].ridx == ci[-1].ridx) {
    cipop(ctx->mrb);
    ci = ctx->mrb->c->ci;
    ctx->mrb->c->stack = ci[1].stackent;
    if (ci[1].acc == CI_ACC_SKIP && ctx->prev_jmp) {
      ctx->mrb->jmp = ctx->prev_jmp;
      MRB_THROW(ctx->prev_jmp);
    }
    if (ci == ctx->mrb->c->cibase) {
      if (ci->ridx == 0) {
        if (ctx->mrb->c == ctx->mrb->root_c) {
          ctx->regs = ctx->mrb->c->stack = ctx->mrb->c->stbase;
          return _op_stop(ctx);
        }
        else {
          struct mrb_context *c = ctx->mrb->c;

          ctx->mrb->c = c->prev;
          c->prev = NULL;
          _OP_RAISE(ctx, pc);
        }
      }
      break;
    }
    /* call ensure only when we skip this callinfo */
    if (ci[0].ridx == ci[-1].ridx) {
      while (eidx > ci[-1].eidx) {
        ecall(ctx->mrb, --eidx);
      }
    }
  }
  return _op_rescue(ctx, ci);
}

static OP_INLINE void
op_raise(struct op_ctx *ctx) {
  /* A      raise(R(A)) */
  ctx->mrb->exc = mrb_obj_ptr(ctx->regs[GETARG_A(CTX_I(ctx))]);
  _OP_RAISE(ctx, PC_GET(ctx));

#ifdef MRB_ENABLE_JIT
  mrb_jit_enter(ctx->mrb, ctx->irep, ctx, ctx->pc);
  __builtin_unreachable();
#endif
}

static OP_INLINE void
op_epush(struct op_ctx *ctx) {
  /* Bx     ensure_push(SEQ[Bx]) */
  struct RProc *p;

  p = mrb_closure_new(ctx->mrb, ctx->irep->reps[GETARG_Bx(CTX_I(ctx))]);
  /* push ensure_stack */
  if (ctx->mrb->c->esize <= ctx->mrb->c->ci->eidx) {
    if (ctx->mrb->c->esize == 0) ctx->mrb->c->esize = 16;
    else ctx->mrb->c->esize *= 2;
    ctx->mrb->c->ensure = (struct RProc **)mrb_realloc(ctx->mrb, ctx->mrb->c->ensure, sizeof(struct RProc*) * ctx->mrb->c->esize);
  }
  ctx->mrb->c->ensure[ctx->mrb->c->ci->eidx++] = p;
  ARENA_RESTORE(ctx->mrb, ctx->ai);
}

static OP_INLINE void
op_epop(struct op_ctx *ctx) {
  /* A      A.times{ensure_pop().call} */
  int a = GETARG_A(CTX_I(ctx));
  mrb_callinfo *ci = ctx->mrb->c->ci;
  int n, eidx = ci->eidx;

  for (n=0; n<a && eidx > ci[-1].eidx; n++) {
    ecall(ctx->mrb, --eidx);
    ARENA_RESTORE(ctx->mrb, ctx->ai);
  }
}

static OP_INLINE void
op_loadnil(struct op_ctx *ctx) {
  /* A     R(A) := nil */
  SET_NIL_VALUE(ctx->regs[GETARG_A(CTX_I(ctx))]);
}

DBG_CONST(static char _str_const_op_send_dbg1[] = "op_send %s %p\n");

static inline void
_op_send_static(struct op_ctx *ctx, mrb_value recv, struct RClass *c,
                mrb_sym mid, struct RProc *m, int opcode, int a, int n, mrb_code *pc) {
  /* A B C  R(A) := call(R(A),Syms(B),R(A+1),...,R(A+C)) */

  mrb_callinfo *ci;
  mrb_value result;

  if (MRB_LIKELY(opcode != OP_SENDB)) {
    if (MRB_UNLIKELY(n == CALL_MAXARGS)) {
      SET_NIL_VALUE(ctx->regs[a+2]);
    }
    else {
      SET_NIL_VALUE(ctx->regs[a+n+1]);
    }
  }

  /* push callinfo */
  ci = cipush(ctx->mrb);
  ci->mid = mid;
  ci->proc = m;
  ci->stackent = ctx->mrb->c->stack;
  ci->target_class = c;

  VM_PRINTF(_str_const_op_send_dbg1, mrb_sym2name(ctx->mrb, mid), pc);

  ci->pc = pc + 1;
  ci->acc = a;

  /* prepare stack */
  ctx->mrb->c->stack += a;

  if (MRB_PROC_CFUNC_P(m)) {
    if (MRB_UNLIKELY(n == CALL_MAXARGS)) {
      ci->argc = -1;
      ci->nregs = 3;
    }
    else {
      ci->argc = n;
      ci->nregs = n + 2;
    }

    /* make op context accessible to C functions
     * that need to call back into the VM code
     */
#ifdef MRB_ENABLE_JIT
    ctx->mrb->op_ctx = ctx;
    /* set PC in case we hit #raise */
    ctx->pc = pc;
#endif

    result = m->body.func(ctx->mrb, recv);
    ctx->mrb->c->stack[0] = result;
    mrb_gc_arena_restore(ctx->mrb, ctx->ai);
    if (MRB_UNLIKELY(ctx->mrb->exc)) {
      _OP_RAISE(ctx, pc);
    }
    /* pop stackpos */
    ci = ctx->mrb->c->ci;
    if (MRB_UNLIKELY(!ci->target_class)) { /* return from context modifying method (resume/yield) */
      if (!MRB_PROC_CFUNC_P(ci[-1].proc)) {
        ctx->proc = ci[-1].proc;
        ctx->irep = ctx->proc->body.irep;
        ctx->pool = ctx->irep->pool;
        ctx->syms = ctx->irep->syms;
      }
    }
    ctx->regs = ctx->mrb->c->stack = ci->stackent;
    PC_SET(ctx, ci->pc);
    cipop(ctx->mrb);
  }
  else {
    /* setup environment for calling method */
    ctx->proc = ctx->mrb->c->ci->proc = m;
    ctx->irep = m->body.irep;
    ctx->pool = ctx->irep->pool;
    ctx->syms = ctx->irep->syms;
    ci->nregs = ctx->irep->nregs;
    if (MRB_UNLIKELY(n == CALL_MAXARGS)) {
      ci->argc = -1;
      stack_extend(ctx->mrb, (ctx->irep->nregs < 3) ? 3 : ctx->irep->nregs, 3);
    }
    else {
      ci->argc = n;
      stack_extend(ctx->mrb, ctx->irep->nregs,  n+2);
    }
    ctx->regs = ctx->mrb->c->stack;
    PC_SET(ctx, ctx->irep->iseq);
  }
}

static inline void
_op_send(struct op_ctx *ctx, int opcode, int a, int b, int n, mrb_code *pc) {
  struct RProc *m;
  struct RClass *c;
  mrb_value recv;
  mrb_sym mid = ctx->syms[b];

  recv = ctx->regs[a];
  c = mrb_class(ctx->mrb, recv);

  m = method_search_vm(ctx->mrb, ctx->irep, pc, &c, mid);
  if (MRB_UNLIKELY(!m)) {
    mrb_value sym = mrb_symbol_value(mid);

    mid = intern_str_const(ctx->mrb, _str_const_method_missing);
    m = mrb_method_search_vm(ctx->mrb, &c, mid);
    if (n == CALL_MAXARGS) {
      mrb_ary_unshift(ctx->mrb, ctx->regs[a+1], sym);
    }
    else {
      value_move(ctx->regs+a+2, ctx->regs+a+1, ++n);
      ctx->regs[a+1] = sym;
    }
  }

  _op_send_static(ctx, recv, c, mid, m, opcode, a, n, pc);
}

static OP_INLINE void
op_send(struct op_ctx *ctx) {
  /* A B C R(A) := call(R(A),Syms(B),R(A+1),...,R(A+C)) */

  int a = GETARG_A(CTX_I(ctx));
  int b = GETARG_B(CTX_I(ctx));
  int n = GETARG_C(CTX_I(ctx));
  mrb_code *pc = PC_GET(ctx);

  _OP_SEND(ctx, OP_SEND, a, b, n, pc);
}

static OP_INLINE void
op_sendb(struct op_ctx *ctx) {
  /* A B C  R(A) := call(R(A),Syms(B),R(A+1),...,R(A+C),&R(A+C+1))*/

  int a = GETARG_A(CTX_I(ctx));
  int b = GETARG_B(CTX_I(ctx));
  int n = GETARG_C(CTX_I(ctx));
  mrb_code *pc = PC_GET(ctx);

  _OP_SEND(ctx, OP_SENDB, a, b, n, pc);
}

static OP_INLINE void
op_fsend(struct op_ctx *ctx) {
  /* A B C  R(A) := fcall(R(A),Syms(B),R(A+1),... ,R(A+C-1)) */
}

DBG_CONST(static char _str_const_op_return_dbg1[] = "return from: %s\n");

static inline void
_op_return(struct op_ctx *ctx, int a, int b, mrb_code *pc) {
  mrb_state *mrb = ctx->mrb;
  if (MRB_UNLIKELY(ctx->mrb->exc)) {
    _OP_RAISE(ctx, pc);
  } else {
    mrb_callinfo *ci = ctx->mrb->c->ci;
    int acc, eidx = ctx->mrb->c->ci->eidx;
    mrb_value v = ctx->regs[a];

    switch (b) {
    case OP_R_RETURN:
      /* Fall through to OP_R_NORMAL otherwise */
      if (ctx->proc->env && !MRB_PROC_STRICT_P(ctx->proc)) {
        struct REnv *e = top_env(mrb, ctx->proc);

        if (!MRB_ENV_STACK_SHARED_P(e)) {
          localjump_error(mrb, LOCALJUMP_ERROR_RETURN);
          _OP_RAISE(ctx, pc);
        }
        ci = mrb->c->cibase + e->cioff;
        if (ci == mrb->c->cibase) {
          localjump_error(mrb, LOCALJUMP_ERROR_RETURN);
          _OP_RAISE(ctx, pc);
        }
        mrb->c->stack = mrb->c->ci->stackent;
        mrb->c->ci = ci;
        break;
      }
    case OP_R_NORMAL:
      if (ci == mrb->c->cibase) {
        if (!mrb->c->prev) { /* toplevel return */
          localjump_error(mrb, LOCALJUMP_ERROR_RETURN);
          _OP_RAISE(ctx, pc);
        }
        if (mrb->c->prev->ci == mrb->c->prev->cibase) {
          mrb_value exc = exc_new_str_const(mrb, E_FIBER_ERROR, _str_const_double_resume);
          mrb->exc = mrb_obj_ptr(exc);
          _OP_RAISE(ctx, pc);
        }
        /* automatic yield at the end */
        mrb->c->status = MRB_FIBER_TERMINATED;
        mrb->c = mrb->c->prev;
        mrb->c->status = MRB_FIBER_RUNNING;
      }
      ci = mrb->c->ci;
      break;
    case OP_R_BREAK:
      if (!ctx->proc->env || !MRB_ENV_STACK_SHARED_P(ctx->proc->env)) {
        localjump_error(mrb, LOCALJUMP_ERROR_BREAK);
        _OP_RAISE(ctx, pc);
      }
      /* break from fiber block */
      if (mrb->c->ci == mrb->c->cibase && mrb->c->ci->pc) {
        struct mrb_context *c = mrb->c;

        mrb->c = c->prev;
        c->prev = NULL;
      }
      ci = mrb->c->ci;
      mrb->c->stack = ci->stackent;
      mrb->c->ci = mrb->c->cibase + ctx->proc->env->cioff + 1;
      while (ci > mrb->c->ci) {
        if (ci[-1].acc == CI_ACC_SKIP) {
          mrb->c->ci = ci;
          break;
        }
        ci--;
      }
      break;
    default:
      /* cannot happen */
      break;
    }
    while (eidx > mrb->c->ci[-1].eidx) {
      ecall(mrb, --eidx);
    }
    cipop(mrb);
    acc = ci->acc;
    PC_SET(ctx, ci->pc);
    ctx->regs = mrb->c->stack = ci->stackent;

    VM_PRINTF(_str_const_op_return_dbg1, mrb_sym2name(ctx->mrb, ci->mid));

    if (acc == CI_ACC_SKIP) {
      mrb->jmp = ctx->prev_jmp;
      ctx->retval = v;
      MRB_THROW(ctx->stop_jmp);
    }
    ctx->proc = mrb->c->ci->proc;
    ctx->irep = ctx->proc->body.irep;
    ctx->pool = ctx->irep->pool;
    ctx->syms = ctx->irep->syms;
    ctx->regs[acc] = v;
  }
}

static OP_INLINE void
op_break(struct op_ctx *ctx) {
  /* A B     return R(A) (B=normal,in-block return/break) */
  _op_return(ctx, GETARG_A(CTX_I(ctx)), GETARG_B(CTX_I(ctx)), PC_GET(ctx));

#ifdef MRB_ENABLE_JIT
    MRB_JIT_CALL(ctx->irep, ctx->pc, ctx);
    __builtin_unreachable();
#endif
}

static OP_INLINE void
op_return(struct op_ctx *ctx) {
  /* A B     return R(A) (B=normal,in-block return/break) */
  _op_return(ctx, GETARG_A(CTX_I(ctx)), OP_R_NORMAL, PC_GET(ctx));

#ifdef MRB_ENABLE_JIT
    MRB_JIT_CALL(ctx->irep, ctx->pc, ctx);
    __builtin_unreachable();
#endif
}

static inline void
_op_call(struct op_ctx *ctx, int a, mrb_code *pc) {
  /* A      R(A) := self.call(frame.argc, frame.argv) */
  mrb_callinfo *ci;
  mrb_value recv = ctx->mrb->c->stack[0];
  struct RProc *m = mrb_proc_ptr(recv);

  /* replace callinfo */
  ci = ctx->mrb->c->ci;
  ci->target_class = m->target_class;
  ci->proc = m;
  if (m->env) {
    if (m->env->mid) {
      ci->mid = m->env->mid;
    }
    if (!m->env->stack) {
      m->env->stack = ctx->mrb->c->stack;
    }
  }

  /* prepare stack */
  if (MRB_PROC_CFUNC_P(m)) {
    recv = m->body.func(ctx->mrb, recv);
    mrb_gc_arena_restore(ctx->mrb, ctx->ai);
    if (ctx->mrb->exc) _OP_RAISE(ctx, pc);
    /* pop stackpos */
    ci = ctx->mrb->c->ci;
    ctx->regs = ctx->mrb->c->stack = ci->stackent;
    ctx->regs[ci->acc] = recv;
    PC_SET(ctx, ci->pc);
    cipop(ctx->mrb);
    ctx->irep = ctx->mrb->c->ci->proc->body.irep;
    ctx->pool = ctx->irep->pool;
    ctx->syms = ctx->irep->syms;
  }
  else {
    /* setup environment for calling method */
    ctx->proc = m;
    ctx->irep = m->body.irep;
    if (!ctx->irep) {
      ctx->mrb->c->stack[0] = mrb_nil_value();
      return _op_return(ctx, a, OP_R_NORMAL, pc);
    }

    ctx->pool = ctx->irep->pool;
    ctx->syms = ctx->irep->syms;
    ci->nregs = ctx->irep->nregs;

    if (ci->argc < 0) {
      stack_extend(ctx->mrb, (ctx->irep->nregs < 3) ? 3 : ctx->irep->nregs, 3);
    }
    else {
      stack_extend(ctx->mrb, ctx->irep->nregs, ci->argc+2);
    }
    ctx->regs = ctx->mrb->c->stack;
    ctx->regs[0] = m->env->stack[0];
    PC_SET(ctx, ctx->irep->iseq);
  }
}

static OP_INLINE void
op_call(struct op_ctx *ctx) {
  _op_call(ctx, GETARG_A(CTX_I(ctx)), PC_GET(ctx));

#ifdef MRB_ENABLE_JIT
    mrb_jit_enter(ctx->mrb, ctx->irep, ctx, ctx->pc);
    __builtin_unreachable();
#endif
}

static OP_INLINE void
op_super(struct op_ctx *ctx) {
  /* A C  R(A) := super(R(A+1),... ,R(A+C+1)) */
  mrb_value recv;
  mrb_callinfo *ci = ctx->mrb->c->ci;
  struct RProc *m;
  struct RClass *c;
  mrb_sym mid = ci->mid;
  int a = GETARG_A(CTX_I(ctx));
  int n = GETARG_C(CTX_I(ctx));

  if (mid == 0) {
    mrb_value exc;
    mrb_state *mrb = ctx->mrb;
    exc = exc_new_str_const(ctx->mrb, E_NOMETHOD_ERROR, _str_const_super_outside_method);
    mrb->exc = mrb_obj_ptr(exc);
    _OP_RAISE(ctx, PC_GET(ctx));
  }

  recv = ctx->regs[0];
  c = ctx->mrb->c->ci->target_class->super;
  m = method_search_vm(ctx->mrb, ctx->irep, PC_GET(ctx), &c, mid);
  if (!m) {
    mid = intern_str_const(ctx->mrb, _str_const_method_missing);
    m = mrb_method_search_vm(ctx->mrb, &c, mid);
    if (n == CALL_MAXARGS) {
      mrb_ary_unshift(ctx->mrb, ctx->regs[a+1], mrb_symbol_value(ci->mid));
    }
    else {
      value_move(ctx->regs+a+2, ctx->regs+a+1, ++n);
      SET_SYM_VALUE(ctx->regs[a+1], ci->mid);
    }
  }

  /* push callinfo */
  ci = cipush(ctx->mrb);
  ci->mid = mid;
  ci->proc = m;
  ci->stackent = ctx->mrb->c->stack;
  if (n == CALL_MAXARGS) {
    ci->argc = -1;
  }
  else {
    ci->argc = n;
  }
  ci->target_class = c;
  ci->pc = PC_GET(ctx) + 1;

  /* prepare stack */
  ctx->mrb->c->stack += a;
  ctx->mrb->c->stack[0] = recv;

  if (MRB_PROC_CFUNC_P(m)) {
    if (n == CALL_MAXARGS) {
      ci->nregs = 3;
    }
    else {
      ci->nregs = n + 2;
    }
    ctx->mrb->c->stack[0] = m->body.func(ctx->mrb, recv);
    mrb_gc_arena_restore(ctx->mrb, ctx->ai);
    if (ctx->mrb->exc) _OP_RAISE(ctx, PC_GET(ctx));
    /* pop stackpos */
    ctx->regs = ctx->mrb->c->stack = ctx->mrb->c->ci->stackent;
    cipop(ctx->mrb);
    PC_INC(ctx);
  }
  else {
    /* fill callinfo */
    ci->acc = a;

    /* setup environment for calling method */
    ci->proc = m;
    ctx->irep = m->body.irep;
    ctx->pool = ctx->irep->pool;
    ctx->syms = ctx->irep->syms;
    ci->nregs = ctx->irep->nregs;
    if (n == CALL_MAXARGS) {
      stack_extend(ctx->mrb, (ctx->irep->nregs < 3) ? 3 : ctx->irep->nregs, 3);
    }
    else {
      stack_extend(ctx->mrb, ctx->irep->nregs, ci->argc+2);
    }
    ctx->regs = ctx->mrb->c->stack;
    PC_SET(ctx, ctx->irep->iseq);

#ifdef MRB_ENABLE_JIT
    mrb_jit_enter(ctx->mrb, ctx->irep, ctx, ctx->irep->iseq);
#endif
  }
}

DBG_CONST(static char _str_const_op_argary_dbg1[] = "op_argary %d\n");
DBG_CONST(static char _str_const_op_argary_dbg2[] = "op_argary %p\n");

static OP_INLINE void
op_argary(struct op_ctx *ctx) {

  /* A Bx   R(A) := argument array (16=6:1:5:4) */
  int a = GETARG_A(CTX_I(ctx));
  int bx = GETARG_Bx(CTX_I(ctx));
  int m1 = (bx>>10)&0x3f;
  int r  = (bx>>9)&0x1;
  int m2 = (bx>>4)&0x1f;
  int lv = (bx>>0)&0xf;
  mrb_value *stack;

  if (lv == 0) {
    stack = ctx->regs + 1;
  }
  else {
    struct REnv *e = uvenv(ctx->mrb, lv-1);
    if (!e) {
      mrb_value exc;
      mrb_state *mrb = ctx->mrb;

      exc = exc_new_str_const(ctx->mrb, E_NOMETHOD_ERROR, _str_const_super_outside_method);
      mrb->exc = mrb_obj_ptr(exc);
      _OP_RAISE(ctx, PC_GET(ctx));
    }
    stack = e->stack + 1;
  }

  if (r == 0) {
    ctx->regs[a] = mrb_ary_new_from_values(ctx->mrb, m1+m2, stack);
  }
  else {
    mrb_value *pp = NULL;
    struct RArray *rest;
    int len = 0;

    if (mrb_array_p(stack[m1])) {
      struct RArray *ary = mrb_ary_ptr(stack[m1]);

      pp = ary->ptr;
      len = ary->len;
    }
    ctx->regs[a] = mrb_ary_new_capa(ctx->mrb, m1+len+m2);
    rest = mrb_ary_ptr(ctx->regs[a]);
    if (m1 > 0) {
      stack_copy(rest->ptr, stack, m1);
    }
    if (len > 0) {
      stack_copy(rest->ptr+m1, pp, len);
    }
    if (m2 > 0) {
      stack_copy(rest->ptr+m1+len, stack+m1+1, m2);
    }
    rest->len = m1+len+m2;
  }
  ctx->regs[a+1] = stack[m1+r+m2];
  ARENA_RESTORE(ctx->mrb, ctx->ai);
  PC_INC(ctx);
}

static OP_INLINE void
op_enter_method_m(struct op_ctx *ctx) {
  /* Ax             arg setup according to flags (23=5:5:1:5:5:1:1) */
  mrb_aspec ax = GETARG_Ax(CTX_I(ctx));
  int m1 = MRB_ASPEC_REQ(ax);

  /* unused
  int k  = MRB_ASPEC_KEY(ax);
  int kd = MRB_ASPEC_KDICT(ax);
  int b  = MRB_ASPEC_BLOCK(ax);
  */

  int argc = ctx->mrb->c->ci->argc;
  mrb_value *argv = ctx->regs+1;
  mrb_value *argv0 = argv;
  int paramc = m1;
  mrb_value *blk = &argv[argc < 0 ? 1 : argc];

  if (MRB_UNLIKELY(!mrb_nil_p(*blk) && mrb_type(*blk) != MRB_TT_PROC)) {
    *blk = mrb_convert_type(ctx->mrb, *blk, MRB_TT_PROC, _str_const_proc, _str_const_to_proc);
  }
  if (argc < 0) {
    struct RArray *ary = mrb_ary_ptr(ctx->regs[1]);
    argv = ary->ptr;
    argc = ary->len;
    mrb_gc_protect(ctx->mrb, ctx->regs[1]);
  } else {
    if (argc < m1) {
      argnum_error(ctx->mrb, m1);
      _OP_RAISE(ctx, PC_GET(ctx));
    }
  }

  ctx->mrb->c->ci->argc = paramc;

  ctx->regs[paramc+1] = *blk; /* move block */
  if (argv0 != argv) {
    value_move(&ctx->regs[1], argv, m1);
  }

  PC_INC(ctx);

#ifdef MRB_JIT_GEN
  MRB_JIT_CALL(ctx->irep, ctx->irep->iseq + 1, ctx);
#endif
}

static OP_INLINE void
op_enter(struct op_ctx *ctx) {
  /* Ax             arg setup according to flags (23=5:5:1:5:5:1:1) */
  mrb_aspec ax = GETARG_Ax(CTX_I(ctx));
  int m1 = MRB_ASPEC_REQ(ax);
  int o  = MRB_ASPEC_OPT(ax);
  int r  = MRB_ASPEC_REST(ax);
  int m2 = MRB_ASPEC_POST(ax);
  /* unused
  int k  = MRB_ASPEC_KEY(ax);
  int kd = MRB_ASPEC_KDICT(ax);
  int b  = MRB_ASPEC_BLOCK(ax);
  */

  int argc = ctx->mrb->c->ci->argc;
  mrb_value *argv = ctx->regs+1;
  mrb_value *argv0 = argv;
  int paramc = m1 + o + r + m2;
  mrb_value *blk = &argv[argc < 0 ? 1 : argc];
  mrb_code *pc = PC_GET(ctx);

  if ((!mrb_nil_p(*blk) && mrb_type(*blk) != MRB_TT_PROC)) {
    *blk = mrb_convert_type(ctx->mrb, *blk, MRB_TT_PROC, _str_const_proc, _str_const_to_proc);
  }

  if (argc < 0) {
    struct RArray *ary = mrb_ary_ptr(ctx->regs[1]);
    argv = ary->ptr;
    argc = ary->len;
    mrb_gc_protect(ctx->mrb, ctx->regs[1]);
  }
  if (ctx->mrb->c->ci->proc && MRB_PROC_STRICT_P(ctx->mrb->c->ci->proc)) {
    if (argc >= 0) {
      if (argc < m1 + m2 || (r == 0 && argc > paramc)) {
        argnum_error(ctx->mrb, m1+m2);
        _OP_RAISE(ctx, PC_GET(ctx));
      }
    }
  }
  else if (paramc > 1 && argc == 1 && mrb_array_p(argv[0])) {
    mrb_gc_protect(ctx->mrb, argv[0]);
    argc = mrb_ary_ptr(argv[0])->len;
    argv = mrb_ary_ptr(argv[0])->ptr;
  }
  ctx->mrb->c->ci->argc = paramc;
  if (argc < paramc) {
    int mlen;
    if (argc < m1+m2) {
      if (argc <= m1)
        mlen = 0;
      else
        mlen = argc - m1;
    } else {
      mlen = m2;
    }
    ctx->regs[paramc+1] = *blk; /* move block */
    SET_NIL_VALUE(ctx->regs[argc+1]);
    if (argv0 != argv) {
      value_move(&ctx->regs[1], argv, argc-mlen); /* m1 + o */
    }
    if (mlen) {
      value_move(&ctx->regs[paramc-m2+1], &argv[argc-mlen], mlen);
    }
    if (r) {
      ctx->regs[m1+o+1] = mrb_ary_new_capa(ctx->mrb, 0);
    }
    if (o == 0 || argc < m1+m2) {
      pc += 1;
    }
    else {
      pc += ctx->irep->oa_off[argc - m1 - m2];
    }
  }
  else {
    int rnum = 0;
    if (argv0 != argv) {
      ctx->regs[paramc+1] = *blk; /* move block */
      value_move(&ctx->regs[1], argv, m1+o);
    }
    if (r) {
      rnum = argc-m1-o-m2;
      ctx->regs[m1+o+1] = mrb_ary_new_from_values(ctx->mrb, rnum, argv+m1+o);
    }
    if (m2) {
      if (argc-m2 > m1) {
        value_move(&ctx->regs[m1+o+r+1], &argv[m1+o+rnum], m2);
      }
    }
    if (argv0 == argv) {
      ctx->regs[paramc+1] = *blk; /* move block */
    }

    if(o > 0) {
      pc += ctx->irep->oa_off[o];
    }
    else {
      pc += 1;
    }
  }

#ifdef MRB_JIT_GEN
  MRB_JIT_CALL(ctx->irep, pc, ctx);
#else
  PC_SET(ctx, pc);
#endif
}

static OP_INLINE void
op_karg(struct op_ctx *ctx) {
  /* A B C          R(A) := kdict[Syms(B)]; if C kdict.rm(Syms(B)) */
  /* if C == 2; raise unless kdict.empty? */
  /* OP_JMP should follow to skip init code */
}

static OP_INLINE void
op_kdict(struct op_ctx *ctx) {
  /* A C            R(A) := kdict */
}

static OP_INLINE void
op_tailcall(struct op_ctx *ctx) {
  /* A B C  return call(R(A),Syms(B),R(A+1),... ,R(A+C+1)) */

  mrb_state *mrb = ctx->mrb;

  int a = GETARG_A(CTX_I(ctx));
  int n = GETARG_C(CTX_I(ctx));
  struct RProc *m;
  struct RClass *c;
  mrb_callinfo *ci;
  mrb_value recv;
  mrb_sym mid = ctx->syms[GETARG_B(CTX_I(ctx))];

  recv = ctx->regs[a];
  c = mrb_class(ctx->mrb, recv);
  m = method_search_vm(mrb, ctx->irep, PC_GET(ctx), &c, mid);
  if (!m) {
    mrb_value sym = mrb_symbol_value(mid);

    mid = intern_str_const(mrb, _str_const_method_missing);
    m = mrb_method_search_vm(mrb, &c, mid);
    if (n == CALL_MAXARGS) {
      mrb_ary_unshift(mrb, ctx->regs[a+1], sym);
    }
    else {
      value_move(ctx->regs+a+2, ctx->regs+a+1, ++n);
      ctx->regs[a+1] = sym;
    }
  }

  /* replace callinfo */
  ci = mrb->c->ci;
  ci->mid = mid;
  ci->target_class = c;
  if (n == CALL_MAXARGS) {
    ci->argc = -1;
  }
  else {
    ci->argc = n;
  }

  /* move stack */
  value_move(mrb->c->stack, &ctx->regs[a], ci->argc+1);

  if (MRB_PROC_CFUNC_P(m)) {
    mrb->c->stack[0] = m->body.func(mrb, recv);
    mrb_gc_arena_restore(mrb, ctx->ai);
    return _op_return(ctx, a, OP_R_NORMAL, PC_GET(ctx));
  }
  else {
    /* setup environment for calling method */
    ctx->irep = m->body.irep;
    ctx->pool = ctx->irep->pool;
    ctx->syms = ctx->irep->syms;
    if (ci->argc < 0) {
      stack_extend(mrb, (ctx->irep->nregs < 3) ? 3 : ctx->irep->nregs, 3);
    }
    else {
      stack_extend(mrb, ctx->irep->nregs, ci->argc+2);
    }
    ctx->regs = mrb->c->stack;
    PC_SET(ctx, ctx->irep->iseq);

#ifdef MRB_ENABLE_JIT
    mrb_jit_enter(ctx->mrb, ctx->irep, ctx, ctx->pc);
    __builtin_unreachable();
#endif

  }
}

static OP_INLINE void
op_blkpush(struct op_ctx *ctx) {
  /* A Bx   R(A) := block (16=6:1:5:4) */

  mrb_state *mrb = ctx->mrb;
  int a = GETARG_A(CTX_I(ctx));
  int bx = GETARG_Bx(CTX_I(ctx));
  int m1 = (bx>>10)&0x3f;
  int r  = (bx>>9)&0x1;
  int m2 = (bx>>4)&0x1f;
  int lv = (bx>>0)&0xf;
  mrb_value *stack;

  if (lv == 0) stack = ctx->regs + 1;
  else {
    struct REnv *e = uvenv(ctx->mrb, lv-1);
    if (!e) {
      localjump_error(mrb, LOCALJUMP_ERROR_YIELD);
      _OP_RAISE(ctx, PC_GET(ctx));
    }
    stack = e->stack + 1;
  }
  ctx->regs[a] = stack[m1+r+m2];
  PC_INC(ctx);
}

#define TYPES2(a,b) ((((uint16_t)(a))<<8)|(((uint16_t)(b))&0xff))
#define OP_MATH_BODY(op,v1,v2) do {\
  v1(regs[a]) = v1(regs[a]) op v2(regs[a+1]);\
} while(0)

static OP_INLINE void
op_add(struct op_ctx *ctx) {

  /* A B C  R(A) := R(A)+R(A+1) (Syms[B]=:+,C=1)*/
  int a = GETARG_A(CTX_I(ctx));
  mrb_state *mrb = ctx->mrb;
  mrb_value *regs = ctx->regs;

  /* need to check if op is overridden */
  switch (TYPES2(mrb_type(regs[a]),mrb_type(regs[a+1]))) {
  case TYPES2(MRB_TT_FIXNUM,MRB_TT_FIXNUM):
    {
      mrb_int x, y, z;
      mrb_value *regs_a = regs + a;

      x = mrb_fixnum(regs_a[0]);
      y = mrb_fixnum(regs_a[1]);
      if (mrb_int_add_overflow(x, y, &z)) {
        SET_FLOAT_VALUE(mrb, regs_a[0], (mrb_float)x + (mrb_float)y);
        break;
      }
      SET_INT_VALUE(regs[a], z);
    }
    break;
  case TYPES2(MRB_TT_FIXNUM,MRB_TT_FLOAT):
    {
      mrb_int x = mrb_fixnum(regs[a]);
      mrb_float y = mrb_float(regs[a+1]);
      SET_FLOAT_VALUE(mrb, regs[a], (mrb_float)x + y);
    }
    break;
  case TYPES2(MRB_TT_FLOAT,MRB_TT_FIXNUM):
#ifdef MRB_WORD_BOXING
    {
      mrb_float x = mrb_float(regs[a]);
      mrb_int y = mrb_fixnum(regs[a+1]);
      SET_FLOAT_VALUE(mrb, regs[a], x + y);
    }
#else
    OP_MATH_BODY(+,mrb_float,mrb_fixnum);
#endif
    break;
  case TYPES2(MRB_TT_FLOAT,MRB_TT_FLOAT):
#ifdef MRB_WORD_BOXING
    {
      mrb_float x = mrb_float(regs[a]);
      mrb_float y = mrb_float(regs[a+1]);
      SET_FLOAT_VALUE(mrb, regs[a], x + y);
    }
#else
    OP_MATH_BODY(+,mrb_float,mrb_float);
#endif
    break;
  case TYPES2(MRB_TT_STRING,MRB_TT_STRING):
    regs[a] = mrb_str_plus(mrb, regs[a], regs[a+1]);
    break;
  default:
    _OP_SEND(ctx, OP_SEND, a, GETARG_B(CTX_I(ctx)), 1, PC_GET(ctx));
  }
  ARENA_RESTORE(mrb, ctx->ai);
  PC_INC(ctx);
}


static OP_INLINE void
op_sub(struct op_ctx *ctx) {

  /* A B C  R(A) := R(A)-R(A+1) (Syms[B]=:-,C=1)*/
  int a = GETARG_A(CTX_I(ctx));
  mrb_value *regs = ctx->regs;
  mrb_state *mrb = ctx->mrb;
  (void) mrb;

  /* need to check if op is overridden */
  switch (TYPES2(mrb_type(regs[a]),mrb_type(regs[a+1]))) {
  case TYPES2(MRB_TT_FIXNUM,MRB_TT_FIXNUM):
    {
      mrb_int x, y, z;

      x = mrb_fixnum(regs[a]);
      y = mrb_fixnum(regs[a+1]);
      if (mrb_int_sub_overflow(x, y, &z)) {
        SET_FLOAT_VALUE(mrb, regs[a], (mrb_float)x - (mrb_float)y);
        break;
      }
      SET_INT_VALUE(regs[a], z);
    }
    break;
  case TYPES2(MRB_TT_FIXNUM,MRB_TT_FLOAT):
    {
      mrb_int x = mrb_fixnum(regs[a]);
      mrb_float y = mrb_float(regs[a+1]);
      SET_FLOAT_VALUE(mrb, regs[a], (mrb_float)x - y);
    }
    break;
  case TYPES2(MRB_TT_FLOAT,MRB_TT_FIXNUM):
#ifdef MRB_WORD_BOXING
    {
      mrb_float x = mrb_float(regs[a]);
      mrb_int y = mrb_fixnum(regs[a+1]);
      SET_FLOAT_VALUE(mrb, regs[a], x - y);
    }
#else
    OP_MATH_BODY(-,mrb_float,mrb_fixnum);
#endif
    break;
  case TYPES2(MRB_TT_FLOAT,MRB_TT_FLOAT):
#ifdef MRB_WORD_BOXING
    {
      mrb_float x = mrb_float(regs[a]);
      mrb_float y = mrb_float(regs[a+1]);
      SET_FLOAT_VALUE(mrb, regs[a], x - y);
    }
#else
    OP_MATH_BODY(-,mrb_float,mrb_float);
#endif
    break;
  default:
    _OP_SEND(ctx, OP_SEND, a, GETARG_B(CTX_I(ctx)), 1, PC_GET(ctx));
  }
  PC_INC(ctx);
}


static OP_INLINE void
op_mul(struct op_ctx *ctx) {

  /* A B C  R(A) := R(A)*R(A+1) (Syms[B]=:*,C=1)*/
  int a = GETARG_A(CTX_I(ctx));
  mrb_state *mrb = ctx->mrb;
  mrb_value *regs = ctx->regs;

  /* need to check if op is overridden */
  switch (TYPES2(mrb_type(regs[a]),mrb_type(regs[a+1]))) {
  case TYPES2(MRB_TT_FIXNUM,MRB_TT_FIXNUM):
    {
      mrb_value z;

      z = mrb_fixnum_mul(mrb, regs[a], regs[a+1]);

      switch (mrb_type(z)) {
      case MRB_TT_FIXNUM:
        {
          SET_INT_VALUE(regs[a], mrb_fixnum(z));
        }
        break;
      case MRB_TT_FLOAT:
        {
          SET_FLOAT_VALUE(mrb, regs[a], mrb_float(z));
        }
        break;
      default:
        /* cannot happen */
        break;
      }
    }
    break;
  case TYPES2(MRB_TT_FIXNUM,MRB_TT_FLOAT):
    {
      mrb_int x = mrb_fixnum(regs[a]);
      mrb_float y = mrb_float(regs[a+1]);
      SET_FLOAT_VALUE(mrb, regs[a], (mrb_float)x * y);
    }
    break;
  case TYPES2(MRB_TT_FLOAT,MRB_TT_FIXNUM):
#ifdef MRB_WORD_BOXING
    {
      mrb_float x = mrb_float(regs[a]);
      mrb_int y = mrb_fixnum(regs[a+1]);
      SET_FLOAT_VALUE(mrb, regs[a], x * y);
    }
#else
    OP_MATH_BODY(*,mrb_float,mrb_fixnum);
#endif
    break;
  case TYPES2(MRB_TT_FLOAT,MRB_TT_FLOAT):
#ifdef MRB_WORD_BOXING
    {
      mrb_float x = mrb_float(regs[a]);
      mrb_float y = mrb_float(regs[a+1]);
      SET_FLOAT_VALUE(mrb, regs[a], x * y);
    }
#else
    OP_MATH_BODY(*,mrb_float,mrb_float);
#endif
    break;
  default:
    _OP_SEND(ctx, OP_SEND, a, GETARG_B(CTX_I(ctx)), 1, PC_GET(ctx));
  }
  PC_INC(ctx);
}

static OP_INLINE void
op_div(struct op_ctx *ctx) {

  /* A B C  R(A) := R(A)/R(A+1) (Syms[B]=:/,C=1)*/
  int a = GETARG_A(CTX_I(ctx));
  mrb_value *regs = ctx->regs;
  mrb_state *mrb = ctx->mrb;
  (void) mrb;

  /* need to check if op is overridden */
  switch (TYPES2(mrb_type(regs[a]),mrb_type(regs[a+1]))) {
  case TYPES2(MRB_TT_FIXNUM,MRB_TT_FIXNUM):
    {
      mrb_int x = mrb_fixnum(regs[a]);
      mrb_int y = mrb_fixnum(regs[a+1]);
      SET_FLOAT_VALUE(mrb, regs[a], (mrb_float)x / (mrb_float)y);
    }
    break;
  case TYPES2(MRB_TT_FIXNUM,MRB_TT_FLOAT):
    {
      mrb_int x = mrb_fixnum(regs[a]);
      mrb_float y = mrb_float(regs[a+1]);
      SET_FLOAT_VALUE(mrb, regs[a], (mrb_float)x / y);
    }
    break;
  case TYPES2(MRB_TT_FLOAT,MRB_TT_FIXNUM):
#ifdef MRB_WORD_BOXING
    {
      mrb_float x = mrb_float(regs[a]);
      mrb_int y = mrb_fixnum(regs[a+1]);
      SET_FLOAT_VALUE(mrb, regs[a], x / y);
    }
#else
    OP_MATH_BODY(/,mrb_float,mrb_fixnum);
#endif
    break;
  case TYPES2(MRB_TT_FLOAT,MRB_TT_FLOAT):
#ifdef MRB_WORD_BOXING
    {
      mrb_float x = mrb_float(regs[a]);
      mrb_float y = mrb_float(regs[a+1]);
      SET_FLOAT_VALUE(mrb, regs[a], x / y);
    }
#else
    OP_MATH_BODY(/,mrb_float,mrb_float);
#endif
    break;
  default:
    _OP_SEND(ctx, OP_SEND, a, GETARG_B(CTX_I(ctx)), 1, PC_GET(ctx));
  }
#ifdef MRB_NAN_BOXING
  if (isnan(mrb_float(regs[a]))) {
    regs[a] = mrb_float_value(ctx->mrb, mrb_float(regs[a]));
  }
#endif
  PC_INC(ctx);
}

static OP_INLINE void
op_addi(struct op_ctx *ctx) {
  /* A B C  R(A) := R(A)+C (Syms[B]=:+)*/
  int a = GETARG_A(CTX_I(ctx));
  int c = GETARG_C(CTX_I(ctx));

  mrb_value *regs_a = ctx->regs + a;
  mrb_state *mrb = ctx->mrb;
  (void) mrb;

  /* need to check if + is overridden */
  switch (mrb_type(regs_a[0])) {
  case MRB_TT_FIXNUM:
    {
      mrb_int x = mrb_fixnum(regs_a[0]);
      mrb_int y = c;
      mrb_int z;

      if (mrb_int_add_overflow(x, y, &z)) {
        SET_FLOAT_VALUE(mrb, regs_a[0], (mrb_float)x + (mrb_float)y);
        break;
      }
      SET_INT_VALUE(regs_a[0], z);
    }
    break;
  case MRB_TT_FLOAT:
#ifdef MRB_WORD_BOXING
    {
      mrb_float x = mrb_float(regs_a[0]);
      SET_FLOAT_VALUE(mrb, regs_a[0], x + c);
    }
#else
    mrb_float(regs_a[0]) += c;
#endif
    break;
  default:
    SET_INT_VALUE(regs_a[1], c);
    _OP_SEND(ctx, OP_SEND, a, GETARG_B(CTX_I(ctx)), 1, PC_GET(ctx));
  }
  PC_INC(ctx);
}

static OP_INLINE void
op_subi(struct op_ctx *ctx) {
  /* A B C  R(A) := R(A)+C (Syms[B]=:+)*/
  /* A B C  R(A) := R(A)-C (Syms[B]=:-)*/
  int a = GETARG_A(CTX_I(ctx));
  int c = GETARG_C(CTX_I(ctx));
  mrb_value *regs = ctx->regs;
  mrb_value *regs_a = regs + a;
  mrb_state *mrb = ctx->mrb;

  (void) mrb;

  /* need to check if + is overridden */
  switch (mrb_type(regs_a[0])) {
  case MRB_TT_FIXNUM:
    {
      mrb_int x = mrb_fixnum(regs_a[0]);
      mrb_int y = c;
      mrb_int z;

      if (mrb_int_sub_overflow(x, y, &z)) {
        SET_FLOAT_VALUE(mrb, regs_a[0], (mrb_float)x - (mrb_float)y);
      }
      else {
        SET_INT_VALUE(regs_a[0], z);
      }
    }
    break;
  case MRB_TT_FLOAT:
#ifdef MRB_WORD_BOXING
    {
      mrb_float x = mrb_float(regs[a]);
      SET_FLOAT_VALUE(mrb, regs[a], x - c);
    }
#else
    mrb_float(regs_a[0]) -= c;
#endif
    break;
  default:
    SET_INT_VALUE(regs_a[1], c);
    _OP_SEND(ctx, OP_SEND, a, GETARG_B(CTX_I(ctx)), 1, PC_GET(ctx));
  }
  PC_INC(ctx);
}


#define OP_CMP_BODY(op,v1,v2) (v1(regs[a]) op v2(regs[a+1]))

#define OP_CMP(op) do {\
  int result;\
  /* need to check if - is overridden */\
  switch (TYPES2(mrb_type(regs[a]),mrb_type(regs[a+1]))) {\
  case TYPES2(MRB_TT_FIXNUM,MRB_TT_FIXNUM):\
    result = OP_CMP_BODY(op,mrb_fixnum,mrb_fixnum);\
    break;\
  case TYPES2(MRB_TT_FIXNUM,MRB_TT_FLOAT):\
    result = OP_CMP_BODY(op,mrb_fixnum,mrb_float);\
    break;\
  case TYPES2(MRB_TT_FLOAT,MRB_TT_FIXNUM):\
    result = OP_CMP_BODY(op,mrb_float,mrb_fixnum);\
    break;\
  case TYPES2(MRB_TT_FLOAT,MRB_TT_FLOAT):\
    result = OP_CMP_BODY(op,mrb_float,mrb_float);\
    break;\
  default:\
    _OP_SEND(ctx, OP_SEND, a, b, n, PC_GET(ctx));\
  }\
  if (result) {\
    SET_TRUE_VALUE(regs[a]);\
  }\
  else {\
    SET_FALSE_VALUE(regs[a]);\
  }\
} while(0)


static OP_INLINE void
op_eq(struct op_ctx *ctx) {
  /* A B C  R(A) := R(A)==R(A+1) (Syms[B]=:==,C=1)*/
  int a = GETARG_A(CTX_I(ctx));
  int b = GETARG_B(CTX_I(ctx));
  int n = GETARG_C(CTX_I(ctx));

  mrb_value *regs = ctx->regs;

  if (mrb_obj_eq(ctx->mrb, regs[a], regs[a + 1])) {
    SET_TRUE_VALUE(regs[a]);
  }
  else {
    OP_CMP(==);
  }

  PC_INC(ctx);
}

static OP_INLINE void
op_lt(struct op_ctx *ctx) {
  /* A B C  R(A) := R(A)<R(A+1) (Syms[B]=:<,C=1)*/
  int a = GETARG_A(CTX_I(ctx));
  int b = GETARG_B(CTX_I(ctx));
  int n = GETARG_C(CTX_I(ctx));

  mrb_value *regs = ctx->regs;
  OP_CMP(<);

  PC_INC(ctx);
}

static OP_INLINE void
op_le(struct op_ctx *ctx) {
  /* A B C  R(A) := R(A)<=R(A+1) (Syms[B]=:<=,C=1)*/
  int a = GETARG_A(CTX_I(ctx));
  int b = GETARG_B(CTX_I(ctx));
  int n = GETARG_C(CTX_I(ctx));

  mrb_value *regs = ctx->regs;
  OP_CMP(<=);
  PC_INC(ctx);
}

static OP_INLINE void
op_gt(struct op_ctx *ctx) {
  /* A B C  R(A) := R(A)>R(A+1) (Syms[B]=:>,C=1)*/
  int a = GETARG_A(CTX_I(ctx));
  int b = GETARG_B(CTX_I(ctx));
  int n = GETARG_C(CTX_I(ctx));

  mrb_value *regs = ctx->regs;
  OP_CMP(>);
  PC_INC(ctx);
}

static OP_INLINE void
op_ge(struct op_ctx *ctx) {
  /* A B C  R(A) := R(A)>=R(A+1) (Syms[B]=:>=,C=1)*/
  int a = GETARG_A(CTX_I(ctx));
  int b = GETARG_B(CTX_I(ctx));
  int n = GETARG_C(CTX_I(ctx));

  mrb_value *regs = ctx->regs;
  OP_CMP(>=);
  PC_INC(ctx);
}

static OP_INLINE void
op_array(struct op_ctx *ctx) {
  /* A B C          R(A) := ary_new(R(B),R(B+1)..R(B+C)) */
  ctx->regs[GETARG_A(CTX_I(ctx))] = mrb_ary_new_from_values(ctx->mrb, GETARG_C(CTX_I(ctx)), &ctx->regs[GETARG_B(CTX_I(ctx))]);
  ARENA_RESTORE(ctx->mrb, ctx->ai);
}

static OP_INLINE void
op_arycat(struct op_ctx *ctx) {
  /* A B            mrb_ary_concat(R(A),R(B)) */
  mrb_ary_concat(ctx->mrb, ctx->regs[GETARG_A(CTX_I(ctx))],
                 mrb_ary_splat(ctx->mrb, ctx->regs[GETARG_B(CTX_I(ctx))]));
  ARENA_RESTORE(ctx->mrb, ctx->ai);
}

static OP_INLINE void
op_arypush(struct op_ctx *ctx) {
  /* A B            R(A).push(R(B)) */
  mrb_ary_push(ctx->mrb, ctx->regs[GETARG_A(CTX_I(ctx))], ctx->regs[GETARG_B(CTX_I(ctx))]);
}

static OP_INLINE void
op_aref(struct op_ctx *ctx) {
  /* A B C          R(A) := R(B)[C] */
  int a = GETARG_A(CTX_I(ctx));
  int c = GETARG_C(CTX_I(ctx));
  mrb_value v = ctx->regs[GETARG_B(CTX_I(ctx))];

  if (!mrb_array_p(v)) {
    if (c == 0) {
      ctx->regs[GETARG_A(CTX_I(ctx))] = v;
    }
    else {
      SET_NIL_VALUE(ctx->regs[a]);
    }
  }
  else {
    ctx->regs[GETARG_A(CTX_I(ctx))] = mrb_ary_ref(ctx->mrb, v, c);
  }
}

static OP_INLINE void
op_aset(struct op_ctx *ctx) {
  /* A B C          R(B)[C] := R(A) */
  mrb_ary_set(ctx->mrb, ctx->regs[GETARG_B(CTX_I(ctx))], GETARG_C(CTX_I(ctx)), ctx->regs[GETARG_A(CTX_I(ctx))]);
}

static OP_INLINE void
op_apost(struct op_ctx *ctx) {
  /* A B C  *R(A),R(A+1)..R(A+C) := R(A) */
  int a = GETARG_A(CTX_I(ctx));
  mrb_value v = ctx->regs[a];
  int pre  = GETARG_B(CTX_I(ctx));
  int post = GETARG_C(CTX_I(ctx));

  if (!mrb_array_p(v)) {
    ctx->regs[a++] = mrb_ary_new_capa(ctx->mrb, 0);
    while (post--) {
      SET_NIL_VALUE(ctx->regs[a]);
      a++;
    }
  }
  else {
    struct RArray *ary = mrb_ary_ptr(v);
    int len = ary->len;
    int idx;

    if (len > pre + post) {
      ctx->regs[a++] = mrb_ary_new_from_values(ctx->mrb, len - pre - post, ary->ptr+pre);
      while (post--) {
        ctx->regs[a++] = ary->ptr[len-post-1];
      }
    }
    else {
      ctx->regs[a++] = mrb_ary_new_capa(ctx->mrb, 0);
      for (idx=0; idx+pre<len; idx++) {
        ctx->regs[a+idx] = ary->ptr[pre+idx];
      }
      while (idx < post) {
        SET_NIL_VALUE(ctx->regs[a+idx]);
        idx++;
      }
    }
  }
  ARENA_RESTORE(ctx->mrb, ctx->ai);
}

static OP_INLINE void
op_string(struct op_ctx *ctx) {
  /* A Bx           R(A) := str_new(Lit(Bx)) */
  ctx->regs[GETARG_A(CTX_I(ctx))] = mrb_str_dup(ctx->mrb, ctx->pool[GETARG_Bx(CTX_I(ctx))]);
  ARENA_RESTORE(ctx->mrb, ctx->ai);
}

static OP_INLINE void
op_strcat(struct op_ctx *ctx) {
  /* A B    R(A).concat(R(B)) */
  mrb_str_concat(ctx->mrb, ctx->regs[GETARG_A(CTX_I(ctx))], ctx->regs[GETARG_B(CTX_I(ctx))]);
}

static OP_INLINE void
op_hash(struct op_ctx *ctx) {
  /* A B C   R(A) := hash_new(R(B),R(B+1)..R(B+C)) */
  int b = GETARG_B(CTX_I(ctx));
  int c = GETARG_C(CTX_I(ctx));
  int lim = b+c*2;
  mrb_value hash = mrb_hash_new_capa(ctx->mrb, c);

  while (b < lim) {
    mrb_hash_set(ctx->mrb, hash, ctx->regs[b], ctx->regs[b+1]);
    b+=2;
  }
  ctx->regs[GETARG_A(CTX_I(ctx))] = hash;
  ARENA_RESTORE(ctx->mrb, ctx->ai);
}

static JIT_NO_INLINE void
_op_lambda(struct op_ctx *ctx, int a, int b, int c) {
  struct RProc *p;

  if (c & OP_L_CAPTURE) {
    p = mrb_closure_new(ctx->mrb, ctx->irep->reps[b]);
  }
  else {
    p = mrb_proc_new(ctx->mrb, ctx->irep->reps[b]);
    if (c & OP_L_METHOD) {
      if (p->target_class->tt == MRB_TT_SCLASS) {
        mrb_value klass;
        klass = mrb_obj_iv_get(ctx->mrb,
                                (struct RObject *)p->target_class,
                                intern_str_const(ctx->mrb, _str_const_attached));
        p->target_class = mrb_class_ptr(klass);
      }
    }
  }
  if (c & OP_L_STRICT) p->flags |= MRB_PROC_STRICT;
  ctx->regs[a] = mrb_obj_value(p);
  ARENA_RESTORE(ctx->mrb, ctx->ai);
}

static OP_INLINE void
op_lambda(struct op_ctx *ctx) {
  /* A b c  R(A) := lambda(SEQ[b],c) (b:c = 14:2) */
  _op_lambda(ctx, GETARG_A(CTX_I(ctx)), GETARG_b(CTX_I(ctx)), GETARG_c(CTX_I(ctx)));
}

static OP_INLINE void
op_oclass(struct op_ctx *ctx) {
  /* A      R(A) := ::Object */
  ctx->regs[GETARG_A(CTX_I(ctx))] = mrb_obj_value(ctx->mrb->object_class);
}

static OP_INLINE void
op_class(struct op_ctx *ctx) {
  /* A B    R(A) := newclass(R(A),Syms(B),R(A+1)) */

  struct RClass *c = 0;
  int a = GETARG_A(CTX_I(ctx));
  mrb_value base, super;
  mrb_sym id = ctx->syms[GETARG_B(CTX_I(ctx))];

  base = ctx->regs[a];
  super = ctx->regs[a+1];
  if (mrb_nil_p(base)) {
    base = mrb_obj_value(ctx->mrb->c->ci->target_class);
  }
  c = mrb_vm_define_class(ctx->mrb, base, super, id);
  ctx->regs[a] = mrb_obj_value(c);
  ARENA_RESTORE(ctx->mrb, ctx->ai);
}

static OP_INLINE void
op_module(struct op_ctx *ctx) {
  /* A B            R(A) := newmodule(R(A),Syms(B)) */
  struct RClass *c = 0;
  int a = GETARG_A(CTX_I(ctx));
  mrb_value base;
  mrb_sym id = ctx->syms[GETARG_B(CTX_I(ctx))];

  base = ctx->regs[a];
  if (mrb_nil_p(base)) {
    base = mrb_obj_value(ctx->mrb->c->ci->target_class);
  }
  c = mrb_vm_define_module(ctx->mrb, base, id);
  ctx->regs[a] = mrb_obj_value(c);
  ARENA_RESTORE(ctx->mrb, ctx->ai);
}

static OP_INLINE void
op_exec(struct op_ctx *ctx) {
  /* A Bx   R(A) := blockexec(R(A),SEQ[Bx]) */
  int a = GETARG_A(CTX_I(ctx));
  mrb_callinfo *ci;
  mrb_value recv = ctx->regs[a];
  struct RProc *p;

  /* prepare stack */
  ci = cipush(ctx->mrb);
  ci->pc = PC_GET(ctx) + 1;
  ci->acc = a;
  ci->mid = 0;
  ci->stackent = ctx->mrb->c->stack;
  ci->argc = 0;
  ci->target_class = mrb_class_ptr(recv);

  /* prepare stack */
  ctx->mrb->c->stack += a;

  p = mrb_proc_new(ctx->mrb, ctx->irep->reps[GETARG_Bx(CTX_I(ctx))]);
  p->target_class = ci->target_class;
  ci->proc = p;

  if (MRB_PROC_CFUNC_P(p)) {
    ci->nregs = 0;
    ctx->mrb->c->stack[0] = p->body.func(ctx->mrb, recv);
    mrb_gc_arena_restore(ctx->mrb, ctx->ai);
    if (ctx->mrb->exc) _OP_RAISE(ctx, PC_GET(ctx));
    /* pop stackpos */
    ctx->regs = ctx->mrb->c->stack = ctx->mrb->c->ci->stackent;
    cipop(ctx->mrb);
    PC_INC(ctx);
  }
  else {
    ctx->irep = p->body.irep;
    ctx->pool = ctx->irep->pool;
    ctx->syms = ctx->irep->syms;
    stack_extend(ctx->mrb, ctx->irep->nregs, 1);
    ci->nregs = ctx->irep->nregs;
    ctx->regs = ctx->mrb->c->stack;
    PC_SET(ctx, ctx->irep->iseq);

#ifdef MRB_ENABLE_JIT
    mrb_jit_enter(ctx->mrb, ctx->irep, ctx, ctx->pc);
    __builtin_unreachable();
#endif
  }
}

static OP_INLINE void
op_method(struct op_ctx *ctx) {
  /* A B            R(A).newmethod(Syms(B),R(A+1)) */
  int a = GETARG_A(CTX_I(ctx));
  struct RClass *c = mrb_class_ptr(ctx->regs[a]);

  mrb_define_method_vm(ctx->mrb, c, ctx->syms[GETARG_B(CTX_I(ctx))], ctx->regs[a+1]);

  ARENA_RESTORE(ctx->mrb, ctx->ai);
}

static OP_INLINE void
op_sclass(struct op_ctx *ctx) {
  /* A B    R(A) := R(B).singleton_class */
  ctx->regs[GETARG_A(CTX_I(ctx))] = mrb_singleton_class(ctx->mrb, ctx->regs[GETARG_B(CTX_I(ctx))]);
  ARENA_RESTORE(ctx->mrb, ctx->ai);
}

static OP_INLINE void
op_tclass(struct op_ctx *ctx) {
  /* A      R(A) := target_class */
  mrb_state *mrb = ctx->mrb;
  if (!mrb->c->ci->target_class) {
    mrb_value exc = exc_new_str_const(mrb, E_TYPE_ERROR, _str_const_no_target_class);
    ctx->mrb->exc = mrb_obj_ptr(exc);
    _OP_RAISE(ctx, PC_GET(ctx));
  }
  ctx->regs[GETARG_A(CTX_I(ctx))] = mrb_obj_value(ctx->mrb->c->ci->target_class);
  PC_INC(ctx);
}

static OP_INLINE void
op_range(struct op_ctx *ctx) {
  /* A B C  R(A) := range_new(R(B),R(B+1),C) */
  int b = GETARG_B(CTX_I(ctx));
  ctx->regs[GETARG_A(CTX_I(ctx))] = mrb_range_new(ctx->mrb, ctx->regs[b], ctx->regs[b+1], GETARG_C(CTX_I(ctx)));
  ARENA_RESTORE(ctx->mrb, ctx->ai);
}

static OP_INLINE void
op_debug(struct op_ctx *ctx) {
  /* A B C    debug print R(A),R(B),R(C) */
#ifdef ENABLE_DEBUG
  ctx->mrb->debug_op_hook(ctx->mrb, ctx->irep, PC_GET(ctx), ctx->regs);
#else
#ifdef ENABLE_STDIO
  printf(_str_const_op_debug_format, (int) GETARG_A(CTX_I(ctx)),
         (int) GETARG_B(CTX_I(ctx)), (int) GETARG_C(CTX_I(ctx)));
#else
  abort();
#endif
#endif
}

static OP_INLINE void
op_stop(struct op_ctx *ctx) {
  return _op_stop(ctx);
}

static OP_INLINE void
op_err(struct op_ctx *ctx) {
  /* Bx     raise RuntimeError with message Lit(Bx) */

  mrb_state *mrb = ctx->mrb;
  mrb_value msg = mrb_str_dup(mrb, ctx->pool[GETARG_Bx(CTX_I(ctx))]);
  mrb_value exc;

  if (GETARG_A(CTX_I(ctx)) == 0) {
    exc = mrb_exc_new_str(mrb, E_RUNTIME_ERROR, msg);
  }
  else {
    exc = mrb_exc_new_str(mrb, E_LOCALJUMP_ERROR, msg);
  }
  ctx->mrb->exc = mrb_obj_ptr(exc);
  _OP_RAISE(ctx, PC_GET(ctx));
}

static OP_INLINE void
op_mcache(struct op_ctx *ctx) {
  /* NOP */
}

#if defined __GNUC__
#pragma GCC diagnostic pop
#endif

#if defined(MRB_JIT_GEN)
static void init_linker(){};
static void *link_funcs[1];
#elif defined(MRB_ENABLE_JIT)
#  if defined(__linux__)
#    include <alloca.h>
#    if defined(__x86_64__)
#      if defined(MRB_NAN_BOXING)
#        include "jit/x86_64-unknown-linux-gnu-nan_boxing/linker.h"
#      elif defined(MRB_WORD_BOXING)
#        include "jit/x86_64-unknown-linux-gnu-word_boxing/linker.h"
#      else
#        include "jit/x86_64-unknown-linux-gnu-no_boxing/linker.h"
#      endif
#    elif defined(__i386)
#      if defined(MRB_NAN_BOXING)
#        include "jit/x86-unknown-linux-gnu-nan_boxing/linker.h"
#      elif defined(MRB_WORD_BOXING)
#        include "jit/x86-unknown-linux-gnu-word_boxing/linker.h"
#      else
#        include "jit/x86-unknown-linux-gnu-no_boxing/linker.h"
#      endif
#    endif
#  else
#    error Platform not yet supported
#  endif
#endif


MRB_API mrb_value
mrb_context_run(mrb_state *mrb, struct RProc *proc, mrb_value self, unsigned int stack_keep)
{
  /* mrb_assert(mrb_proc_cfunc_p(proc)) */
  /*mrb_irep *irep = proc->body.irep;
  mrb_code *pc = irep->iseq;
  mrb_value *pool = irep->pool;
  mrb_sym *syms = irep->syms;
  mrb_value *regs = NULL;
  mrb_code i;
  int ai = mrb_gc_arena_save(mrb);
  struct mrb_jmpbuf *prev_jmp = mrb->jmp;*/

  struct mrb_jmpbuf c_jmp;
  struct mrb_jmpbuf stop_jmp;
  struct op_ctx ctx;

#ifdef DIRECT_THREADED
  static void *optable[] = {
    &&L_OP_NOP, &&L_OP_MOVE,
    &&L_OP_LOADL, &&L_OP_LOADI, &&L_OP_LOADSYM, &&L_OP_LOADNIL,
    &&L_OP_LOADSELF, &&L_OP_LOADT, &&L_OP_LOADF,
    &&L_OP_GETGLOBAL, &&L_OP_SETGLOBAL, &&L_OP_GETSPECIAL, &&L_OP_SETSPECIAL,
    &&L_OP_GETIV, &&L_OP_SETIV, &&L_OP_GETCV, &&L_OP_SETCV,
    &&L_OP_GETCONST, &&L_OP_SETCONST, &&L_OP_GETMCNST, &&L_OP_SETMCNST,
    &&L_OP_GETUPVAR, &&L_OP_SETUPVAR,
    &&L_OP_JMP, &&L_OP_JMPIF, &&L_OP_JMPNOT,
    &&L_OP_ONERR, &&L_OP_RESCUE, &&L_OP_POPERR, &&L_OP_RAISE, &&L_OP_EPUSH, &&L_OP_EPOP,
    &&L_OP_SEND, &&L_OP_SENDB, &&L_OP_FSEND,
    &&L_OP_CALL, &&L_OP_SUPER, &&L_OP_ARGARY, &&L_OP_ENTER, &&L_OP_ENTER_METHOD_M,
    &&L_OP_KARG, &&L_OP_KDICT, &&L_OP_RETURN, &&L_OP_BREAK,
    &&L_OP_TAILCALL, &&L_OP_BLKPUSH,
    &&L_OP_ADD, &&L_OP_ADDI, &&L_OP_SUB, &&L_OP_SUBI, &&L_OP_MUL, &&L_OP_DIV,
    &&L_OP_EQ, &&L_OP_LT, &&L_OP_LE, &&L_OP_GT, &&L_OP_GE,
    &&L_OP_ARRAY, &&L_OP_ARYCAT, &&L_OP_ARYPUSH, &&L_OP_AREF, &&L_OP_ASET, &&L_OP_APOST,
    &&L_OP_STRING, &&L_OP_STRCAT, &&L_OP_HASH,
    &&L_OP_LAMBDA, &&L_OP_RANGE, &&L_OP_OCLASS,
    &&L_OP_CLASS, &&L_OP_MODULE, &&L_OP_EXEC,
    &&L_OP_METHOD, &&L_OP_SCLASS, &&L_OP_TCLASS,
    &&L_OP_DEBUG, &&L_OP_STOP, &&L_OP_ERR, &&L_OP_MCACHE
  };
#endif

  ctx.proc = proc;
  ctx.irep = proc->body.irep;
  ctx.pc   = ctx.irep->iseq;
  ctx.regs = NULL;
  ctx.pool = proc->body.irep->pool;
  ctx.syms = proc->body.irep->syms;
  ctx.ai = mrb_gc_arena_save(mrb);
  ctx.prev_jmp = mrb->jmp;
  ctx.stop_jmp = &stop_jmp;
  ctx.mrb = mrb;

#ifdef MRB_ENABLE_JIT
  init_linker();
#endif

  MRB_TRY(&stop_jmp) {

  mrb_bool exc_catched = FALSE;
RETRY_TRY_BLOCK:

  MRB_TRY(&c_jmp) {

  if (exc_catched) {
    exc_catched = FALSE;
    _op_raise(&ctx, ctx.pc);
#ifdef MRB_ENABLE_JIT
    mrb_jit_enter(mrb, ctx.irep, &ctx, ctx.pc);
#else
    JUMP;
#endif
  }
  mrb->jmp = &c_jmp;
  if (!mrb->c->stack) {
    stack_init(mrb);
  }
  stack_extend(mrb, ctx.irep->nregs, stack_keep);
  mrb->c->ci->proc = proc;
  mrb->c->ci->nregs = ctx.irep->nregs;
  ctx.regs = mrb->c->stack;
  ctx.regs[0] = self;

#ifdef MRB_ENABLE_JIT
  ctx.i = *ctx.pc;

  ctx.jit_stack = alloca(512);
  mrb_jit_enter(mrb, ctx.irep, &ctx, ctx.irep->iseq);
  //if(!mrb_jit_enter(mrb, proc, &ctx, NULL)) {
  //  goto dispatch;
  //}
#endif
  INIT_DISPATCH {
    CASE(OP_NOP) {
      op_nop(&ctx);
      NEXT;
    }

    CASE(OP_MOVE) {
      op_move(&ctx);
      NEXT;
    }

    CASE(OP_LOADL) {
      op_loadl(&ctx);
      NEXT;
    }

    CASE(OP_LOADI) {
      op_loadi(&ctx);
      NEXT;
    }

    CASE(OP_LOADSYM) {
      op_loadsym(&ctx);
      NEXT;
    }

    CASE(OP_LOADSELF) {
      op_loadself(&ctx);
      NEXT;
    }

    CASE(OP_LOADT) {
      op_loadt(&ctx);
      NEXT;
    }

    CASE(OP_LOADF) {
      op_loadf(&ctx);
      NEXT;
    }

    CASE(OP_GETGLOBAL) {
      op_getglobal(&ctx);
      NEXT;
    }

    CASE(OP_SETGLOBAL) {
      op_setglobal(&ctx);
      NEXT;
    }

    CASE(OP_GETSPECIAL) {
      op_getspecial(&ctx);
      NEXT;
    }

    CASE(OP_SETSPECIAL) {
      op_setspecial(&ctx);
      NEXT;
    }

    CASE(OP_GETIV) {
      op_getiv(&ctx);
      NEXT;
    }

    CASE(OP_SETIV) {
      op_setiv(&ctx);
      NEXT;
    }

    CASE(OP_GETCV) {
      op_getcv(&ctx);
      NEXT;
    }

    CASE(OP_SETCV) {
      op_setcv(&ctx);
      NEXT;
    }

    CASE(OP_GETCONST) {
      op_getconst(&ctx);
      NEXT;
    }

    CASE(OP_SETCONST) {
      op_setconst(&ctx);
      NEXT;
    }

    CASE(OP_GETMCNST) {
      op_getmcnst(&ctx);
      NEXT;
    }

    CASE(OP_SETMCNST) {
      op_setmcnst(&ctx);
      NEXT;
    }

    CASE(OP_GETUPVAR) {
      op_getupvar(&ctx);
      NEXT;
    }

    CASE(OP_SETUPVAR) {
      op_setupvar(&ctx);
      NEXT;
    }

    CASE(OP_JMP) {
      op_jmp(&ctx);
      JUMP;
    }

    CASE(OP_JMPIF) {
      op_jmpif(&ctx);
      JUMP;
    }

    CASE(OP_JMPNOT) {
      op_jmpnot(&ctx);
      JUMP;
    }

    CASE(OP_ONERR) {
      op_onerr(&ctx);
      NEXT;
    }

    CASE(OP_RESCUE) {
      op_rescue(&ctx);
      NEXT;
    }

    CASE(OP_POPERR) {
      op_poperr(&ctx);
      NEXT;
    }

    CASE(OP_RAISE) {
      op_raise(&ctx);
      JUMP;
    }

    CASE(OP_EPUSH) {
      op_epush(&ctx);
      NEXT;
    }

    CASE(OP_EPOP) {
      op_epop(&ctx);
      NEXT;
    }

    CASE(OP_LOADNIL) {
      op_loadnil(&ctx);
      NEXT;
    }

    CASE(OP_SENDB) {
      op_sendb(&ctx);
      JUMP;
    };

    CASE(OP_SEND) {
      op_send(&ctx);
      JUMP;
    }

    CASE(OP_FSEND) {
      op_fsend(&ctx);
      NEXT;
    }

    CASE(OP_CALL) {
      op_call(&ctx);
      JUMP;
    }

    CASE(OP_SUPER) {
      op_super(&ctx);
      JUMP;
    }

    CASE(OP_ARGARY) {
      op_argary(&ctx);
      JUMP;
    }

    CASE(OP_ENTER) {
      op_enter(&ctx);
      JUMP;
    }

    CASE(OP_ENTER_METHOD_M) {
      op_enter_method_m(&ctx);
      JUMP;
    }

    CASE(OP_KARG) {
      op_karg(&ctx);
      NEXT;
    }

    CASE(OP_KDICT) {
      op_kdict(&ctx);
      NEXT;
    }

    CASE(OP_RETURN) {
      op_return(&ctx);
      JUMP;
    }

    CASE(OP_BREAK) {
      op_break(&ctx);
      JUMP;
    }

    CASE(OP_TAILCALL) {
      op_tailcall(&ctx);
      JUMP;
    }

    CASE(OP_BLKPUSH) {
      op_blkpush(&ctx);
      JUMP;
    }

    CASE(OP_ADD) {
      op_add(&ctx);
      JUMP;
    }

    CASE(OP_SUB) {
      op_sub(&ctx);
      JUMP;
    }

    CASE(OP_MUL) {
      op_mul(&ctx);
      JUMP;
    }

    CASE(OP_DIV) {
      op_div(&ctx);
      JUMP;
    }

    CASE(OP_ADDI) {
      op_addi(&ctx);
      JUMP;
    }

    CASE(OP_SUBI) {
      op_subi(&ctx);
      JUMP;
    }

    CASE(OP_EQ) {
      op_eq(&ctx);
      JUMP;
    }

    CASE(OP_LT) {
      op_lt(&ctx);
      JUMP;
    }

    CASE(OP_LE) {
      op_le(&ctx);
      JUMP;
    }

    CASE(OP_GT) {
      op_gt(&ctx);
      JUMP;
    }

    CASE(OP_GE) {
      op_ge(&ctx);
      JUMP;
    }

    CASE(OP_ARRAY) {
      op_array(&ctx);
      NEXT;
    }

    CASE(OP_ARYCAT) {
      op_arycat(&ctx);
      NEXT;
    }

    CASE(OP_ARYPUSH) {
      op_arypush(&ctx);
      NEXT;
    }

    CASE(OP_AREF) {
      op_aref(&ctx);
      NEXT;
    }

    CASE(OP_ASET) {
      op_aset(&ctx);
      NEXT;
    }

    CASE(OP_APOST) {
      op_apost(&ctx);
      NEXT;
    }

    CASE(OP_STRING) {
      op_string(&ctx);
      NEXT;
    }

    CASE(OP_STRCAT) {
      op_strcat(&ctx);
      NEXT;
    }

    CASE(OP_HASH) {
      op_hash(&ctx);
      NEXT;
    }

    CASE(OP_LAMBDA) {
      op_lambda(&ctx);
      NEXT;
    }

    CASE(OP_OCLASS) {
      op_oclass(&ctx);
      NEXT;
    }

    CASE(OP_CLASS) {
      op_class(&ctx);
      NEXT;
    }

    CASE(OP_MODULE) {
      op_module(&ctx);
      NEXT;
    }

    CASE(OP_EXEC) {
      op_exec(&ctx);
      JUMP;
    }

    CASE(OP_METHOD) {
<<<<<<< HEAD
      op_method(&ctx);
=======
      /* A B            R(A).newmethod(Syms(B),R(A+1)) */
      int a = GETARG_A(i);
      struct RClass *c = mrb_class_ptr(regs[a]);
      struct RProc *p = mrb_proc_ptr(regs[a+1]);

      mrb_define_method_raw(mrb, c, syms[GETARG_B(i)], p);
      ARENA_RESTORE(mrb, ai);
>>>>>>> f7090549
      NEXT;
    }

    CASE(OP_SCLASS) {
      op_sclass(&ctx);
      NEXT;
    }

    CASE(OP_TCLASS) {
      op_tclass(&ctx);
      JUMP;
    }

    CASE(OP_RANGE) {
      op_range(&ctx);
      NEXT;
    }

    CASE(OP_DEBUG) {
      op_debug(&ctx);
      NEXT;
    }

    CASE(OP_STOP) {
      op_stop(&ctx);
      /* jumps to MRB_CATCH(&stop_jmp) */
      JUMP;
    }

    CASE(OP_ERR) {
      op_err(&ctx);
      JUMP;
    }

    CASE(OP_MCACHE) {
      op_mcache(&ctx);
      NEXT;
    }
  }
  END_DISPATCH;
  }
  MRB_CATCH(&c_jmp) {
    exc_catched = TRUE;
    goto RETRY_TRY_BLOCK;
  }
  MRB_END_EXC(&c_jmp);

  }
  MRB_CATCH(&stop_jmp) {
  }
  MRB_END_EXC(&stop_jmp);

  return ctx.retval;
}

MRB_API mrb_value
mrb_run(mrb_state *mrb, struct RProc *proc, mrb_value self)
{
  return mrb_context_run(mrb, proc, self, mrb->c->ci->argc + 2); /* argc + 2 (receiver and block) */
}

MRB_API mrb_value
mrb_toplevel_run_keep(mrb_state *mrb, struct RProc *proc, unsigned int stack_keep)
{
  mrb_callinfo *ci;
  mrb_value v;

  if (!mrb->c->cibase || mrb->c->ci == mrb->c->cibase) {
    return mrb_context_run(mrb, proc, mrb_top_self(mrb), stack_keep);
  }
  ci = cipush(mrb);
  ci->nregs = 1;   /* protect the receiver */
  ci->acc = CI_ACC_SKIP;
  ci->target_class = mrb->object_class;
  v = mrb_context_run(mrb, proc, mrb_top_self(mrb), stack_keep);
  cipop(mrb);

  return v;
}

MRB_API mrb_value
mrb_toplevel_run(mrb_state *mrb, struct RProc *proc)
{
  return mrb_toplevel_run_keep(mrb, proc, 0);
}<|MERGE_RESOLUTION|>--- conflicted
+++ resolved
@@ -2674,7 +2674,8 @@
   int a = GETARG_A(CTX_I(ctx));
   struct RClass *c = mrb_class_ptr(ctx->regs[a]);
 
-  mrb_define_method_vm(ctx->mrb, c, ctx->syms[GETARG_B(CTX_I(ctx))], ctx->regs[a+1]);
+  struct RProc *p = mrb_proc_ptr(ctx->regs[a+1]);
+  mrb_define_method_raw(ctx->mrb, c, ctx->syms[GETARG_B(CTX_I(ctx))], p);
 
   ARENA_RESTORE(ctx->mrb, ctx->ai);
 }
@@ -3233,17 +3234,7 @@
     }
 
     CASE(OP_METHOD) {
-<<<<<<< HEAD
       op_method(&ctx);
-=======
-      /* A B            R(A).newmethod(Syms(B),R(A+1)) */
-      int a = GETARG_A(i);
-      struct RClass *c = mrb_class_ptr(regs[a]);
-      struct RProc *p = mrb_proc_ptr(regs[a+1]);
-
-      mrb_define_method_raw(mrb, c, syms[GETARG_B(i)], p);
-      ARENA_RESTORE(mrb, ai);
->>>>>>> f7090549
       NEXT;
     }
 

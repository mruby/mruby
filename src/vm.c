--- conflicted
+++ resolved
@@ -51,6 +51,15 @@
 #else
 # define DEBUG(x)
 #endif
+
+static void
+dbg_printf(const char *format, ...)
+{
+  va_list args;
+  va_start(args, format);
+  //vfprintf(stderr, format, args );
+  va_end(args);
+}
 
 #define ARENA_RESTORE(mrb,ai) (mrb)->arena_idx = (ai)
 
@@ -1027,22 +1036,22 @@
     else ctx->mrb->c->rsize *= 2;
     ctx->mrb->c->rescue = (mrb_code **)mrb_realloc(ctx->mrb, ctx->mrb->c->rescue, sizeof(mrb_code*) * ctx->mrb->c->rsize);
   }
-  printf(_str_const_op_onerr,ctx->irep->iseq, GETARG_sBx(CTX_I(ctx)), ctx->irep->iseq + GETARG_sBx(CTX_I(ctx)));
-
-  //printf(_str_const_op_onerr,NULL,ctx->mrb->c->rsize , NULL);
-  //printf(_str_const_op_onerr,NULL,ctx->mrb->c->ci->ridx, NULL);
- // printf(_str_const_op_onerr,ctx->mrb->c->rescue, 0, NULL);
-//  printf(_str_const_op_onerr,ctx->mrb->c->rescue[ctx->mrb->c->ci->ridx], ctx->mrb->c->ci->ridx, NULL);
-
-  mrb_codedump_all(ctx->mrb, ctx->proc);
+  dbg_printf(_str_const_op_onerr,ctx->irep->iseq, GETARG_sBx(CTX_I(ctx)), ctx->irep->iseq + GETARG_sBx(CTX_I(ctx)));
+
+  //dbg_printf(_str_const_op_onerr,NULL,ctx->mrb->c->rsize , NULL);
+  //dbg_printf(_str_const_op_onerr,NULL,ctx->mrb->c->ci->ridx, NULL);
+ // dbg_printf(_str_const_op_onerr,ctx->mrb->c->rescue, 0, NULL);
+//  dbg_printf(_str_const_op_onerr,ctx->mrb->c->rescue[ctx->mrb->c->ci->ridx], ctx->mrb->c->ci->ridx, NULL);
+
+  //mrb_codedump_all(ctx->mrb, ctx->proc);
 
 #ifdef MRB_JIT_GEN
   //ctx->mrb->c->ci->rescue_idx = OP_IDX(CTX_I(ctx));
   ctx->pc = ctx->irep->iseq + OP_IDX(ctx);
 #endif
 
-  printf(_str_const_op_onerr,ctx->pc, ctx->pc - ctx->irep->iseq);
-  printf(_str_const_op_onerr, ctx->pc, ctx->mrb->c->ci->ridx);
+  dbg_printf(_str_const_op_onerr,ctx->pc, ctx->pc - ctx->irep->iseq);
+  dbg_printf(_str_const_op_onerr, ctx->pc, ctx->mrb->c->ci->ridx);
   ctx->mrb->c->rescue[ctx->mrb->c->ci->ridx++] = ctx->pc + GETARG_sBx(CTX_I(ctx));
 
 }
@@ -1053,7 +1062,7 @@
 op_rescue(struct op_ctx *ctx) {
   /* A      R(A) := exc; clear(exc) */
   int a = GETARG_A(CTX_I(ctx));
-  printf(_str_const_op_rescue, a, ctx->rescue_jmp_addr);
+  dbg_printf(_str_const_op_rescue, a, ctx->rescue_jmp_addr);
   SET_OBJ_VALUE(ctx->regs[a], ctx->mrb->exc);
   ctx->mrb->exc = 0;
 }
@@ -1070,7 +1079,7 @@
 
 static void
 _op_stop(struct op_ctx *ctx) {
-  printf("_op_stop\n");
+  dbg_printf("_op_stop\n");
   {
     int eidx_stop = ctx->mrb->c->ci == ctx->mrb->c->cibase ? 0 : ctx->mrb->c->ci[-1].eidx;
     int eidx = ctx->mrb->c->ci->eidx;
@@ -1086,52 +1095,13 @@
   }
   ctx->retval = ctx->regs[ctx->irep->nlocals];
 
-<<<<<<< HEAD
   MRB_THROW(ctx->stop_jmp);
 }
-=======
-  L_SEND:
-    CASE(OP_SEND) {
-      /* A B C  R(A) := call(R(A),Syms(B),R(A+1),...,R(A+C)) */
-      int a = GETARG_A(i);
-      int n = GETARG_C(i);
-      struct RProc *m;
-      struct RClass *c;
-      mrb_callinfo *ci;
-      mrb_value recv, result;
-      mrb_sym mid = syms[GETARG_B(i)];
-
-      recv = regs[a];
-      if (GET_OPCODE(i) != OP_SENDB) {
-        if (n == CALL_MAXARGS) {
-          SET_NIL_VALUE(regs[a+2]);
-        }
-        else {
-          SET_NIL_VALUE(regs[a+n+1]);
-        }
-      }
-      c = mrb_class(mrb, recv);
-      //m = mrb_method_search_vm(mrb, &c, mid);
-      m = mrb_method_search_vm_proc(mrb, proc, &c, mid);
-      if (!m) {
-        mrb_value sym = mrb_symbol_value(mid);
-
-        mid = mrb_intern_lit(mrb, "method_missing");
-        m = mrb_method_search_vm(mrb, &c, mid);
-        if (n == CALL_MAXARGS) {
-          mrb_ary_unshift(mrb, regs[a+1], sym);
-        }
-        else {
-          value_move(regs+a+2, regs+a+1, ++n);
-          regs[a+1] = sym;
-        }
-      }
->>>>>>> b2c55e15
 
 static inline void
 _op_rescue(struct op_ctx *ctx, mrb_callinfo *ci) {
   if (ci->ridx == 0) {
-    printf("_op_rescue: stopping\n");
+    dbg_printf("_op_rescue: stopping\n");
     return _op_stop(ctx);
   }
   ctx->proc = ci->proc;
@@ -1145,10 +1115,10 @@
   if(ctx->mrb->run_flags & MRB_RUN_JIT) {
     //uint32_t rescue_idx = ctx->pc - ctx->irep->iseq;
     //uintptr_t jit_jmp_off = ctx->irep->jit_page.off_tbl[ctx->pc - ctx->irep->iseq];
-    //printf("_op_rescue: settings jmp addr for jit to: %p\n", jit_jmp_off);
+    //dbg_printf("_op_rescue: settings jmp addr for jit to: %p\n", jit_jmp_off);
     //ctx->rescue_jmp_addr = ctx->irep->jit_page.data + jit_jmp_off;
-    //printf("_op_rescue: settings jmp addr for jit to: %p %p\n", ctx->rescue_jmp_addr, jit_jmp_off);
-    //printf("_op_rescue: settings jmp addr to nth op: %d\n", ctx->pc - ctx->irep->iseq);
+    //dbg_printf("_op_rescue: settings jmp addr for jit to: %p %p\n", ctx->rescue_jmp_addr, jit_jmp_off);
+    //dbg_printf("_op_rescue: settings jmp addr to nth op: %d\n", ctx->pc - ctx->irep->iseq);
   }
 #endif
 }
@@ -1156,7 +1126,7 @@
 static inline void
 _op_raise(struct op_ctx *ctx) {
 
-  printf("_op_raise\n");
+  dbg_printf("_op_raise\n");
 
   mrb_callinfo *ci;
   int eidx;
@@ -1166,7 +1136,7 @@
   mrb_obj_iv_ifnone(ctx->mrb, ctx->mrb->exc, mrb_intern_lit(ctx->mrb, "ciidx"), mrb_fixnum_value(ci - ctx->mrb->c->cibase));
   eidx = ci->eidx;
   if (ci == ctx->mrb->c->cibase) {
-    printf("calling _op_rescue 1\n");
+    dbg_printf("calling _op_rescue 1\n");
     return _op_rescue(ctx, ci);
   }
   while (eidx > ci[-1].eidx) {
@@ -1178,14 +1148,14 @@
     ctx->mrb->c->stack = ci[1].stackent;
     if (ci[1].acc == CI_ACC_SKIP && ctx->prev_jmp) {
       ctx->mrb->jmp = ctx->prev_jmp;
-      printf("_op_send: throwing\n");
+      dbg_printf("_op_send: throwing\n");
       MRB_THROW(ctx->prev_jmp);
     }
     if (ci == ctx->mrb->c->cibase) {
       if (ci->ridx == 0) {
         if (ctx->mrb->c == ctx->mrb->root_c) {
           ctx->regs = ctx->mrb->c->stack = ctx->mrb->c->stbase;
-          printf("_op_send: stopping\n");
+          dbg_printf("_op_send: stopping\n");
           return _op_stop(ctx);
         }
         else {
@@ -1206,7 +1176,7 @@
     }
   }
   
-  printf("calling _op_rescue -1\n");
+  dbg_printf("calling _op_rescue -1\n");
   return _op_rescue(ctx, ci);
 }
 
@@ -1262,7 +1232,7 @@
   mrb_value recv, result;
   mrb_sym mid = ctx->syms[b];
 
-  printf("_op_send %s: %p %d %d %d %d\n", mrb_sym2name(ctx->mrb, mid), ctx, opcode, a, b, n);
+  dbg_printf("_op_send %s: %p %d %d %d %d\n", mrb_sym2name(ctx->mrb, mid), ctx, opcode, a, b, n);
 
   recv = ctx->regs[a];
   if (opcode != OP_SENDB) {
@@ -1274,40 +1244,13 @@
     }
   }
 
-<<<<<<< HEAD
-  //printf("_op_send: class\n");
+  //dbg_printf("_op_send: class\n");
   c = mrb_class(ctx->mrb, recv);
-=======
-    CASE(OP_SUPER) {
-      /* A C  R(A) := super(R(A+1),... ,R(A+C+1)) */
-      mrb_value recv;
-      mrb_callinfo *ci = mrb->c->ci;
-      struct RProc *m;
-      struct RClass *c;
-      mrb_sym mid = ci->mid;
-      int a = GETARG_A(i);
-      int n = GETARG_C(i);
-
-      recv = regs[0];
-      c = mrb->c->ci->target_class->super;
-      m = mrb_method_search_vm_proc(mrb, proc, &c, mid);
-      if (!m) {
-        mid = mrb_intern_lit(mrb, "method_missing");
-        m = mrb_method_search_vm(mrb, &c, mid);
-        if (n == CALL_MAXARGS) {
-          mrb_ary_unshift(mrb, regs[a+1], mrb_symbol_value(ci->mid));
-        }
-        else {
-          value_move(regs+a+2, regs+a+1, ++n);
-          SET_SYM_VALUE(regs[a+1], ci->mid);
-        }
-      }
->>>>>>> b2c55e15
-
-  //printf("_op_send: class %p\n", c);
-
-  m = mrb_method_search_vm(ctx->mrb, &c, mid);
-  //printf("_op_send: %p\n", m);
+
+  //dbg_printf("_op_send: class %p\n", c);
+
+  m = mrb_method_search_vm_proc(ctx->mrb, ctx->proc, &c, mid);
+  //dbg_printf("_op_send: %p\n", m);
 
   if (!m) {
     mrb_value sym = mrb_symbol_value(mid);
@@ -1323,7 +1266,7 @@
     }
   }
 
-  //printf("_op_send %s\n", mrb_sym2name(ctx->mrb, mid));
+  //dbg_printf("_op_send %s\n", mrb_sym2name(ctx->mrb, mid));
 
 
   /* push callinfo */
@@ -1342,7 +1285,7 @@
   if (MRB_PROC_CFUNC_P(m)) {
     mrb_bool flow_modified = FALSE;
 
-    printf("_op_send: cfunc (ctx = %p)\n", ctx);
+    dbg_printf("_op_send: cfunc (ctx = %p)\n", ctx);
     if (n == CALL_MAXARGS) {
       ci->argc = -1;
       ci->nregs = 3;
@@ -1360,7 +1303,7 @@
     ctx->mrb->c->stack[0] = result;
     mrb_gc_arena_restore(ctx->mrb, ctx->ai);
     if (ctx->mrb->exc) {
-      printf("calling _op_raise from send\n");
+      dbg_printf("calling _op_raise from send\n");
       return _op_raise(ctx);
     }
     /* pop stackpos */
@@ -1388,9 +1331,9 @@
      */
     if(flow_modified) {
       if(ctx->pc == ctx->irep->iseq) {
-        printf("_op_send: call into jit (resume)\n");
+        dbg_printf("_op_send: call into jit (resume)\n");
         mrb_proc_call_jit(ctx->mrb, ctx->proc, ctx);
-        printf("/_op_send: call into jit (resume)\n");
+        dbg_printf("/_op_send: call into jit (resume)\n");
       }
     }
 #endif
@@ -1399,7 +1342,7 @@
   }
   else {
 
-    printf("_op_send: no cfunc\n");
+    dbg_printf("_op_send: no cfunc\n");
     /* setup environment for calling method */
     ctx->proc = ctx->mrb->c->ci->proc = m;
     ctx->irep = m->body.irep;
@@ -1418,16 +1361,16 @@
     ctx->pc = ctx->irep->iseq;
 
 
-    //printf("_op_send: pc set\n");
+    //dbg_printf("_op_send: pc set\n");
 
 #ifdef MRB_ENABLE_JIT
-    printf("_op_send: call into jit (send)\n");
+    dbg_printf("_op_send: call into jit (send)\n");
     mrb_proc_call_jit(ctx->mrb, m, ctx);
-    printf("/_op_send: call into jit (send)\n");
-#endif
-  }
-
-  printf("_op_send %s end\n", mrb_sym2name(ctx->mrb, mid));
+    dbg_printf("/_op_send: call into jit (send)\n");
+#endif
+  }
+
+  dbg_printf("_op_send %s end\n", mrb_sym2name(ctx->mrb, mid));
 }
 
 static char _str_const_op_send[] = "op_send %p\n";
@@ -1448,9 +1391,9 @@
   ctx->pc = ctx->irep->iseq + OP_IDX(ctx);
 #endif
 
-  printf(_str_const_op_send2);
+  dbg_printf(_str_const_op_send2);
   _op_send(ctx, OP_SEND, a, b, n);
-  printf(_str_const_op_send3);
+  dbg_printf(_str_const_op_send3);
 
 #ifdef MRB_JIT_GEN
   if(ctx->mrb->c->ci < ci) {
@@ -1460,7 +1403,7 @@
     typedef void (*__op_send_exit__)(struct op_ctx *, uint8_t *off);
     //((__op_send_exit__)(0xBAF))(ctx, ctx->rescue_jmp_addr);
     ctx->rescue_jmp_addr = NULL;
-    printf(_str_const_op_send, ctx->rescue_jmp_addr);
+    dbg_printf(_str_const_op_send, ctx->rescue_jmp_addr);
   }*/
 #endif
 }
@@ -1474,7 +1417,7 @@
   int b = GETARG_B(CTX_I(ctx));
   int n = GETARG_C(CTX_I(ctx));
 
- //printf(_str_const_op_sendb, a, b, n);
+ //dbg_printf(_str_const_op_sendb, a, b, n);
   _op_send(ctx, OP_SENDB, a, b, n);
 }
 
@@ -1531,7 +1474,7 @@
       ci = mrb->c->ci;
       break;
     case OP_R_BREAK:
-     //printf("break\n");
+     //dbg_printf("break\n");
       if (!ctx->proc->env || !MRB_ENV_STACK_SHARED_P(ctx->proc->env)) {
         localjump_error(mrb, LOCALJUMP_ERROR_BREAK);
         return _op_raise(ctx);
@@ -1570,14 +1513,14 @@
       ctx->retval = v;
       MRB_THROW(ctx->stop_jmp);
     }
-    printf("from :%s\n", mrb_sym2name(mrb, ci->mid));
+    dbg_printf("from :%s\n", mrb_sym2name(mrb, ci->mid));
     ctx->proc = mrb->c->ci->proc;
     ctx->irep = ctx->proc->body.irep;
     ctx->pool = ctx->irep->pool;
     ctx->syms = ctx->irep->syms;
     ctx->regs[acc] = v;
 
-    printf("new pc: %p %d\n", ctx->pc, GET_OPCODE(*ctx->pc));
+    dbg_printf("new pc: %p %d\n", ctx->pc, GET_OPCODE(*ctx->pc));
 
   }
 }
@@ -1586,9 +1529,9 @@
 static FORCE_INLINE void
 op_return(struct op_ctx *ctx) {
   /* A B     return R(A) (B=normal,in-block return/break) */
- //printf(_str_const_op_return, ctx->mrb->c->ci);
+ //dbg_printf(_str_const_op_return, ctx->mrb->c->ci);
   _op_return(ctx, GETARG_A(CTX_I(ctx)), GETARG_B(CTX_I(ctx)));
- //printf(_str_const_op_return, ctx->mrb->c->ci);
+ //dbg_printf(_str_const_op_return, ctx->mrb->c->ci);
 }
 
 static const char _str_const_op_call[] = "op_call: %d\n";
@@ -1599,7 +1542,7 @@
   mrb_value recv = ctx->mrb->c->stack[0];
   struct RProc *m = mrb_proc_ptr(recv);
 
-  //printf("_op_call: %d\n", a);
+  //dbg_printf("_op_call: %d\n", a);
 
   /* replace callinfo */
   ci = ctx->mrb->c->ci;
@@ -1654,13 +1597,13 @@
     mrb_proc_call_jit(ctx->mrb, m, ctx);
 #endif
   }
-  //printf("_op_call: end\n");
+  //dbg_printf("_op_call: end\n");
 }
 
 static FORCE_INLINE void
 op_call(struct op_ctx *ctx) {
   _op_call(ctx, GETARG_A(CTX_I(ctx)));
-  //printf(_str_const_op_call, GETARG_A(CTX_I(ctx)));
+  //dbg_printf(_str_const_op_call, GETARG_A(CTX_I(ctx)));
 }
 
 static FORCE_INLINE void
@@ -1676,7 +1619,7 @@
 
   recv = ctx->regs[0];
   c = ctx->mrb->c->ci->target_class->super;
-  m = mrb_method_search_vm(ctx->mrb, &c, mid);
+  m = mrb_method_search_vm_proc(ctx->mrb, ctx->proc, &c, mid);
   if (!m) {
     mid = intern_str_const(ctx->mrb, _str_const_method_missing);
     m = mrb_method_search_vm(ctx->mrb, &c, mid);
@@ -1920,7 +1863,7 @@
 
 
 #ifdef MRB_JIT_GEN
-  //printf(_str_const_op_enter, ((uintptr_t)ctx->irep->jit_page.data) + jit_jmp_off, jit_jmp_off);
+  //dbg_printf(_str_const_op_enter, ((uintptr_t)ctx->irep->jit_page.data) + jit_jmp_off, jit_jmp_off);
   typedef void (*__op_enter_exit__)(struct op_ctx *, uintptr_t off);
   ((__op_enter_exit__)(0xFAB))(ctx, ((uintptr_t)ctx->irep->jit_page.data) + jit_jmp_off);
 #endif
@@ -1954,7 +1897,7 @@
 
   recv = ctx->regs[a];
   c = mrb_class(ctx->mrb, recv);
-  m = mrb_method_search_vm(mrb, &c, mid);
+  m = mrb_method_search_vm_proc(mrb, ctx->proc, &c, mid);
   if (!m) {
     mrb_value sym = mrb_symbol_value(mid);
 
@@ -2320,9 +2263,9 @@
     break;
   default:
     SET_INT_VALUE(regs_a[1], GETARG_C(CTX_I(ctx)));
-   //printf(_str_const_op_addi, a);
+   //dbg_printf(_str_const_op_addi, a);
     return _op_send(ctx, OP_SEND, GETARG_A(CTX_I(ctx)), GETARG_B(CTX_I(ctx)), 1);
-   //printf(_str_const_op_addi, a);
+   //dbg_printf(_str_const_op_addi, a);
   }
   PC_INC(ctx->pc);
 }
@@ -2337,7 +2280,7 @@
   mrb_value *regs = ctx->regs;
   mrb_value *regs_a = regs + a;
 
- //printf(_str_const_op_subi, a);
+ //dbg_printf(_str_const_op_subi, a);
 
   /* need to check if + is overridden */
   switch (mrb_type(regs_a[0])) {
@@ -2414,7 +2357,7 @@
   mrb_value *regs = ctx->regs;
   mrb_value *regs_a = regs + a;
 
-  DEBUG(printf(_str_const_op_eq, a));
+  DEBUG(dbg_printf(_str_const_op_eq, a));
 
   if (mrb_obj_eq(ctx->mrb, regs_a[0], regs_a[1])) {
     SET_TRUE_VALUE(regs_a[0]);
@@ -2434,7 +2377,7 @@
   int b = GETARG_B(CTX_I(ctx));
   int n = GETARG_C(CTX_I(ctx));
 
- //printf(_str_const_op_lt, a);
+ //dbg_printf(_str_const_op_lt, a);
 
   mrb_value *regs = ctx->regs;
   OP_CMP(<);
@@ -2571,7 +2514,7 @@
 op_string(struct op_ctx *ctx) {
   /* A Bx           R(A) := str_new(Lit(Bx)) */
   ctx->regs[GETARG_A(CTX_I(ctx))] = mrb_str_dup(ctx->mrb, ctx->pool[GETARG_Bx(CTX_I(ctx))]);
-  DEBUG(printf(_str_const_op_string));
+  DEBUG(dbg_printf(_str_const_op_string));
   ARENA_RESTORE(ctx->mrb, ctx->ai);
 }
 
@@ -2677,7 +2620,7 @@
   mrb_value recv = ctx->regs[a];
   struct RProc *p;
 
-  //printf(_str_const_op_exec, GETARG_A(CTX_I(ctx)), GETARG_Bx(CTX_I(ctx)));
+  //dbg_printf(_str_const_op_exec, GETARG_A(CTX_I(ctx)), GETARG_Bx(CTX_I(ctx)));
 
   /* prepare stack */
   ci = cipush(ctx->mrb);
@@ -2731,7 +2674,7 @@
 
   mrb_define_method_vm(ctx->mrb, c, ctx->syms[GETARG_B(CTX_I(ctx))], ctx->regs[a+1]);
 
-  //printf(_str_const_op_method, mrb_sym2name(ctx->mrb, ctx->syms[GETARG_B(CTX_I(ctx))]),ctx->regs[a+1]);
+  //dbg_printf(_str_const_op_method, mrb_sym2name(ctx->mrb, ctx->syms[GETARG_B(CTX_I(ctx))]),ctx->regs[a+1]);
 
   //mrb_codedump_all(ctx->mrb, mrb_proc_ptr(ctx->regs[a+1]));
 
@@ -2780,10 +2723,10 @@
 #endif
 }
 
-DEBUG(static char _str_const_op_stop[] = "op_stop\n");
+static char _str_const_op_stop[] = "op_stop\n";
 static FORCE_INLINE void
 op_stop(struct op_ctx *ctx) {
-  DEBUG(printf(_str_const_op_stop));
+  dbg_printf(_str_const_op_stop);
   return _op_stop(ctx);
 }
 
@@ -2875,7 +2818,7 @@
   ctx.mrb = mrb;
   ctx.rescue_jmp_addr = NULL;
 
-  fprintf(stderr, "mrb_context_run %d\n", jit);
+  dbg_printf("mrb_context_run %d\n", jit);
   //mrb_codedump_all(mrb, proc);
 
   init_symtbl();
@@ -2892,7 +2835,7 @@
     exc_catched = FALSE;
     _op_raise(&ctx);
 
-    fprintf(stderr ,"back from longjmp raise: next %d\n", GET_OPCODE(*ctx.pc));
+    dbg_printf("back from longjmp raise: next %d\n", GET_OPCODE(*ctx.pc));
 
 #ifdef MRB_ENABLE_JIT
     if (mrb->run_flags & MRB_RUN_JIT) {
@@ -2902,22 +2845,22 @@
       
       {
         idx = ctx.pc - ctx.irep->iseq;
-        fprintf(stderr ,"(rescue) jumping to %dth op\n", idx, addr);
+        dbg_printf("(rescue) jumping to %dth op\n", idx, addr);
         addr = ctx.irep->jit_page.data + ctx.irep->jit_page.off_tbl[idx];
-        fprintf(stderr ,"(rescue) jumping to %dth op at %p\n", idx, addr);
+        dbg_printf("(rescue) jumping to %dth op at %p\n", idx, addr);
         ((op_t)(addr))(&ctx);
       }
       {
         idx = ctx.pc - ctx.irep->iseq;
         addr = ctx.irep->jit_page.data + ctx.irep->jit_page.off_tbl[idx];
-        fprintf(stderr ,"(send) jumping to %dth op at %p\n", idx, addr);
+        dbg_printf("(send) jumping to %dth op at %p\n", idx, addr);
         ((op_t)(addr))(&ctx);
       }
     } else
 #endif
     {
       int op = ctx.pc - ctx.irep->iseq;
-      fprintf(stderr ,"bcalling rescue handler, jumping to %dth op\n", op);
+      dbg_printf("bcalling rescue handler, jumping to %dth op\n", op);
       JUMP;
     }
   }
@@ -3149,69 +3092,7 @@
     }
 
     CASE(OP_TAILCALL) {
-<<<<<<< HEAD
       op_tailcall(&ctx);
-=======
-      /* A B C  return call(R(A),Syms(B),R(A+1),... ,R(A+C+1)) */
-      int a = GETARG_A(i);
-      int n = GETARG_C(i);
-      struct RProc *m;
-      struct RClass *c;
-      mrb_callinfo *ci;
-      mrb_value recv;
-      mrb_sym mid = syms[GETARG_B(i)];
-
-      recv = regs[a];
-      c = mrb_class(mrb, recv);
-      m = mrb_method_search_vm_proc(mrb, proc, &c, mid);
-      if (!m) {
-        mrb_value sym = mrb_symbol_value(mid);
-
-        mid = mrb_intern_lit(mrb, "method_missing");
-        m = mrb_method_search_vm(mrb, &c, mid);
-        if (n == CALL_MAXARGS) {
-          mrb_ary_unshift(mrb, regs[a+1], sym);
-        }
-        else {
-          value_move(regs+a+2, regs+a+1, ++n);
-          regs[a+1] = sym;
-        }
-      }
-
-      /* replace callinfo */
-      ci = mrb->c->ci;
-      ci->mid = mid;
-      ci->target_class = c;
-      if (n == CALL_MAXARGS) {
-        ci->argc = -1;
-      }
-      else {
-        ci->argc = n;
-      }
-
-      /* move stack */
-      value_move(mrb->c->stack, &regs[a], ci->argc+1);
-
-      if (MRB_PROC_CFUNC_P(m)) {
-        mrb->c->stack[0] = m->body.func(mrb, recv);
-        mrb_gc_arena_restore(mrb, ai);
-        goto L_RETURN;
-      }
-      else {
-        /* setup environment for calling method */
-        irep = m->body.irep;
-        pool = irep->pool;
-        syms = irep->syms;
-        if (ci->argc < 0) {
-          stack_extend(mrb, (irep->nregs < 3) ? 3 : irep->nregs, 3);
-        }
-        else {
-          stack_extend(mrb, irep->nregs, ci->argc+2);
-        }
-        regs = mrb->c->stack;
-        pc = irep->iseq;
-      }
->>>>>>> b2c55e15
       JUMP;
     }
 

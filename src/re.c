/*
** re.c - Regexp class
**
** See Copyright Notice in mruby.h
*/

#include "mruby.h"
#include <string.h>
#include "mruby/string.h"
#include "encoding.h"
#include "re.h"
#include "mruby/array.h"
#include "regint.h"
#include "mruby/class.h"
#include "error.h"
#include "mruby/variable.h"
#ifdef ENABLE_REGEXP

typedef int ID;
struct RNode {
   mrb_value flags;
   mrb_value nd_reserved;      /* ex nd_file */
   union {
     struct RNode *node;
     ID id;
     mrb_value value;
     mrb_value (*cfunc)(ANYARGS);
     ID *tbl;
   } u1;
   union {
     struct RNode *node;
     ID id;
     long argc;
     mrb_value value;
   } u2;
   union {
     struct RNode *node;
     ID id;
     long state;
     struct rb_global_entry *entry;
     long cnt;
     mrb_value value;
   } u3;
};

#define REGEX_CLASS (mrb_class_obj_get(mrb, "Regexp"))
#define MATCH_CLASS (mrb_class_obj_get(mrb, "MatchData"))
#define MATCH_BUSY FL_USER2

/* from opcode.h */
#define GETARG_A(i)   ((((mrb_code)(i)) >> 24) & 0xff)
#define GETARG_B(i)   ((((mrb_code)(i)) >> 16) & 0xff)
#define GETARG_C(i)   ((((mrb_code)(i)) >>  8) & 0xff)
#define MKARG_A(c)    (((c) & 0xff) << 24)
#define MKARG_B(c)    (((c) & 0xff) << 16)
#define MKARG_C(c)    (((c) & 0xff) <<  8)

#define ARG_REG_OPTION_MASK \
    (ONIG_OPTION_IGNORECASE|ONIG_OPTION_MULTILINE|ONIG_OPTION_EXTEND)
#define ARG_ENCODING_FIXED    16
#define ARG_ENCODING_NONE     32
#define REG_LITERAL FL_USER5
#define REG_ENCODING_NONE FL_USER6
typedef char onig_errmsg_buffer[ONIG_MAX_ERROR_MESSAGE_LEN];
#define mrb_bug printf
#define KCODE_FIXED FL_USER4
#define scan_oct(s,l,e) (int)ruby_scan_oct(s,l,e)
unsigned long ruby_scan_oct(const char*, size_t, size_t*);
#define scan_hex(s,l,e) (int)ruby_scan_hex(s,l,e)
unsigned long ruby_scan_hex(const char*, size_t, size_t*);

static mrb_value mrb_match_to_a(mrb_state *mrb, mrb_value match);
static mrb_value mrb_reg_preprocess(mrb_state *mrb, const char *p, const char *end, onig_errmsg_buffer err);
static void mrb_reg_expr_str(mrb_state *mrb, mrb_value str, const char *s, long len);
static char * option_to_str(char str[4], int options);

//static int may_need_recompile;
//static int reg_kcode = DEFAULT_KCODE;
/* ------------------------------------------------------------------------- */
/* RegExp Class */
/* ------------------------------------------------------------------------- */
/* 15.2.15.6.1  */
/*
 *  call-seq:
 *     class.new(args, ...)    ->  obj
 *
 *  Calls <code>allocate</code> to create a new object of
 *  <i>class</i>'s class, then invokes that object's
 *  <code>initialize</code> method, passing it <i>args</i>.
 *  This is the method that ends up getting called whenever
 *  an object is constructed using .new.
 *
 */
mrb_value
mrb_reg_s_new_instance(mrb_state *mrb, mrb_value self)
{
  mrb_value *argv;
  int argc;
  struct RRegexp *re;

  mrb_get_args(mrb, "*", &argv, &argc);
  re = (struct RRegexp*)mrb_obj_alloc(mrb, MRB_TT_REGEX, REGEX_CLASS);
  re->ptr = 0;
  re->src = 0;
  re->usecnt = 0;
  return mrb_funcall_argv(mrb, mrb_obj_value(re), mrb->init_sym, argc, argv);
}

mrb_value
mrb_reg_quote(mrb_state *mrb, mrb_value str)
{
  char *s, *send, *t;
  mrb_value tmp;
  int c;

  s = RSTRING_PTR(str);
  send = s + RSTRING_LEN(str);
  while (s < send) {
    c = *s;
    if (c == -1) {
      s += send - s;
      continue;
    }
    switch (c) {
      case '[': case ']': case '{': case '}':
      case '(': case ')': case '|': case '-':
      case '*': case '.': case '\\':
      case '?': case '+': case '^': case '$':
      case ' ': case '#':
      case '\t': case '\f': case '\n': case '\r':
        goto meta_found;
    }
    s++;
  }
  tmp = mrb_str_new(mrb, RSTRING_PTR(str), RSTRING_LEN(str));
  return tmp;

meta_found:
  tmp = mrb_str_new(mrb, 0, RSTRING_LEN(str)*2);
  t = RSTRING_PTR(tmp);
  /* copy upto metacharacter */
  memcpy(t, RSTRING_PTR(str), s - RSTRING_PTR(str));
  t += s - RSTRING_PTR(str);

  while (s < send) {
    c = *s;
    if (c == -1) {
      int n = send - s;

      while (n--)
        *t++ = *s++;
      continue;
    }
    s++;
    switch (c) {
      case '[': case ']': case '{': case '}':
      case '(': case ')': case '|': case '-':
      case '*': case '.': case '\\':
      case '?': case '+': case '^': case '$':
      case '#':
        t += mrb_enc_mbcput('\\', t, enc);
        break;
      case ' ':
        t += mrb_enc_mbcput('\\', t, enc);
        t += mrb_enc_mbcput(' ', t, enc);
        continue;
      case '\t':
        t += mrb_enc_mbcput('\\', t, enc);
        t += mrb_enc_mbcput('t', t, enc);
        continue;
      case '\n':
        t += mrb_enc_mbcput('\\', t, enc);
        t += mrb_enc_mbcput('n', t, enc);
        continue;
      case '\r':
        t += mrb_enc_mbcput('\\', t, enc);
        t += mrb_enc_mbcput('r', t, enc);
        continue;
      case '\f':
        t += mrb_enc_mbcput('\\', t, enc);
        t += mrb_enc_mbcput('f', t, enc);
        continue;
      case '\v':
        t += mrb_enc_mbcput('\\', t, enc);
        t += mrb_enc_mbcput('v', t, enc);
        continue;
    }
    t += mrb_enc_mbcput(c, t, enc);
  }
  mrb_str_resize(mrb, tmp, t - RSTRING_PTR(tmp));

  return tmp;
}

static mrb_value
reg_operand(mrb_state *mrb, mrb_value s, int check)
{
  if (mrb_type(s) == MRB_TT_SYMBOL) {
    return mrb_obj_inspect(mrb, s);
  }
  else {
    mrb_value tmp = mrb_check_string_type(mrb, s);
    if (check && mrb_nil_p(tmp)) {
      mrb_raisef(mrb, E_TYPE_ERROR, "can't convert %s to String",
         mrb_obj_classname(mrb, s));
    }
    return tmp;
  }
}
/* 15.2.15.6.2  */
/* 15.2.15.6.4  */
/*
 *  call-seq:
 *     Regexp.escape(str)   -> string
 *     Regexp.quote(str)    -> string
 *
 *  Escapes any characters that would have special meaning in a regular
 *  expression. Returns a new escaped string, or self if no characters are
 *  escaped.  For any string,
 *  <code>Regexp.new(Regexp.escape(<i>str</i>))=~<i>str</i></code> will be true.
 *
 *     Regexp.escape('\*?{}.')   #=> \\\*\?\{\}\.
 *
 */

static mrb_value
mrb_reg_s_quote(mrb_state *mrb, mrb_value c)
{
    mrb_value str;

    mrb_get_args(mrb, "o", &str);
    return mrb_reg_quote(mrb, reg_operand(mrb, str, 1/*TRUE*/));
}

static void
match_check(mrb_state *mrb, mrb_value match)
{
  struct RMatch  *m = mrb_match_ptr(match);
  if (!m->str) {
    mrb_raise(mrb, E_TYPE_ERROR, "uninitialized Match");
  }
}

mrb_value
mrb_reg_nth_match(mrb_state *mrb, mrb_int nth, mrb_value match)
{
  mrb_value str;
  long start, end, len;
  struct RMatch  *m = mrb_match_ptr(match);

  if (mrb_nil_p(match)) return mrb_nil_value();
  match_check(mrb, match);
  if (nth >= m->rmatch->regs.num_regs) {
    return mrb_nil_value();
  }
  if (nth < 0) {
    nth += m->rmatch->regs.num_regs;
    if (nth <= 0) return mrb_nil_value();
  }
  start = m->rmatch->regs.beg[nth];
  if (start == -1) return mrb_nil_value();
  end = m->rmatch->regs.end[nth];
  len = end - start;
  str = mrb_str_subseq(mrb, mrb_obj_value(m->str), start, len);

  return str;
}

mrb_value
mrb_reg_last_match(mrb_state *mrb, mrb_value match)
{
  return mrb_reg_nth_match(mrb, 0, match);
}


static int
match_backref_number(mrb_state *mrb, mrb_value match, mrb_value backref)
{
  const char *name;
  int num;

  struct re_registers *regs = RMATCH_REGS(match);
  struct RRegexp *regexp = RMATCH(match)->regexp;

  match_check(mrb, match);
  switch(mrb_type(backref)) {
    default:
      return mrb_fixnum(backref);

    case MRB_TT_SYMBOL:
      name = mrb_sym2name(mrb, mrb_symbol(backref));
      break;

    case MRB_TT_STRING:
      name = mrb_string_value_cstr(mrb, &backref);
      break;
  }
  num = onig_name_to_backref_number(regexp->ptr,
              (const unsigned char*)name,
              (const unsigned char*)name + strlen(name),
              regs);
  if (num < 1) {
    mrb_raisef(mrb, E_INDEX_ERROR, "undefined group name reference: %s", name);
  }

  return num;
}
/* 15.2.15.6.3  */
/*
 *  call-seq:
 *     Regexp.last_match           -> matchdata
 *     Regexp.last_match(n)        -> str
 *
 *  The first form returns the <code>MatchData</code> object generated by the
 *  last successful pattern match. Equivalent to reading the global variable
 *  <code>$~</code>. The second form returns the <i>n</i>th field in this
 *  <code>MatchData</code> object.
 *  <em>n</em> can be a string or symbol to reference a named capture.
 *
 *  Note that the <code>last_match</code> is local to the thread and method scope
 *  of the method that did the pattern match.
 *
 *     /c(.)t/ =~ 'cat'        #=> 0
 *     Regexp.last_match       #=> #<MatchData "cat" 1:"a">
 *     Regexp.last_match(0)    #=> "cat"
 *     Regexp.last_match(1)    #=> "a"
 *     Regexp.last_match(2)    #=> nil
 *
 *     /(?<lhs>\w+)\s*=\s*(?<rhs>\w+)/ =~ "var = val"
 *     Regexp.last_match       #=> #<MatchData "var = val" lhs:"var" rhs:"val">
 *     Regexp.last_match(:lhs) #=> "var"
 *     Regexp.last_match(:rhs) #=> "val"
 */
static mrb_value
mrb_reg_s_last_match(mrb_state *mrb, mrb_value self)
{
  mrb_value *argv;
  int argc;
  mrb_value match = mrb_backref_get(mrb);

  mrb_get_args(mrb, "*", &argv, &argc);
  if (argc != 0) {
    int n;
    if (mrb_nil_p(match)) return mrb_nil_value();
    n = match_backref_number(mrb, match, argv[0]);
    return mrb_reg_nth_match(mrb, n, match);
  }
  return match;
}

static void
mrb_reg_check(mrb_state *mrb, mrb_value re)
{
  if (!(RREGEXP(re)->ptr)) {
    mrb_raise(mrb, E_TYPE_ERROR, "uninitialized Regexp");
  }
  if (RREGEXP(re)->src == 0) {
    mrb_raise(mrb, E_TYPE_ERROR, "uninitialized Regexp");
  }
}

static int
reg_options(mrb_state *mrb, mrb_value re)
{
    int options;

    mrb_reg_check(mrb, re);
    options = RREGEXP(re)->ptr->options & ARG_REG_OPTION_MASK;
    if (mrb_basic(re)->flags & KCODE_FIXED) options |= ARG_ENCODING_FIXED;
    if (mrb_basic(re)->flags & REG_ENCODING_NONE) options |= ARG_ENCODING_NONE;
    return options;
}

static mrb_value
mrb_reg_options(mrb_state *mrb, mrb_value re)
{
  return mrb_fixnum_value(reg_options(mrb, re));
}

static mrb_value
mrb_reg_desc(mrb_state *mrb, const char *s, long len, mrb_value re)
{
  mrb_value str = mrb_str_new(mrb, "/", 1);

  mrb_reg_expr_str(mrb, str, s, len);
  mrb_str_buf_cat(mrb, str, "/", 1);
  if (mrb_type(re)) {
    char opts[4];
    mrb_reg_check(mrb, re);
    if (*option_to_str(opts, RREGEXP(re)->ptr->options))
<<<<<<< HEAD
        mrb_str_buf_cat(mrb, str, opts, strlen(opts));
    if (RBASIC(re)->flags & REG_ENCODING_NONE)
=======
        mrb_str_buf_cat(mrb, str, opts, strlen(opts));//mrb_str_buf_cat2(str, opts);
    if (mrb_basic(re)->flags & REG_ENCODING_NONE)
>>>>>>> 3ceadfa5
        mrb_str_buf_cat(mrb, str, "n", 1);
  }

  return str;
}
static void
mrb_reg_raise(mrb_state *mrb, const char *s, long len, const char *err, mrb_value re)
{
    mrb_value desc = mrb_reg_desc(mrb, s, len, re);

    mrb_raisef(mrb, E_REGEXP_ERROR, "%s: %s", err, RSTRING_PTR(desc));
}

regex_t *
mrb_reg_prepare_re(mrb_state *mrb, mrb_value re, mrb_value str)
{
  regex_t *reg = RREGEXP(re)->ptr;
  onig_errmsg_buffer err = "";
  int r;
  OnigErrorInfo einfo;
  const char *pattern;
  mrb_value unescaped;
  mrb_encoding *enc = ONIG_ENCODING_ASCII; /* mrb_ascii8bit_encoding(mrb); */

  mrb_reg_check(mrb, re);
  reg = RREGEXP(re)->ptr;
  pattern = RREGEXP_SRC_PTR(re);

  unescaped = mrb_reg_preprocess(mrb,
    pattern, pattern + RREGEXP(re)->src->len, err);

  if (mrb_nil_p(unescaped)) {
    mrb_raisef(mrb, E_ARGUMENT_ERROR, "regexp preprocess failed: %s", err);
  }

  r = onig_new(&reg, (UChar* )RSTRING_PTR(unescaped),
       (UChar* )(RSTRING_PTR(unescaped) + RSTRING_LEN(unescaped)),
       reg->options, enc,
       OnigDefaultSyntax, &einfo);
  if (r) {
    onig_error_code_to_str((UChar*)err, r, &einfo);
    mrb_reg_raise(mrb, pattern, RREGEXP_SRC_LEN(re), err, re);
  }

  //RB_GC_GUARD(unescaped);
  return reg;
}


mrb_int
mrb_reg_search(mrb_state *mrb, mrb_value re, mrb_value str, mrb_int pos, mrb_int reverse)
{
  long result;
  mrb_value match;
  struct re_registers regi, *regs = &regi;
  char *range = RSTRING_PTR(str);
  regex_t *reg;
  int tmpreg;

  if (pos > RSTRING_LEN(str) || pos < 0) {
    mrb_backref_set(mrb, mrb_nil_value());
    return -1;
  }

  reg = mrb_reg_prepare_re(mrb, re, str);
  tmpreg = reg != RREGEXP(re)->ptr;
  if (!tmpreg) RREGEXP(re)->usecnt++;

  match = mrb_backref_get(mrb);
  if (!mrb_nil_p(match)) {
    if (FL_TEST(match, MATCH_BUSY)) {
      match = mrb_nil_value();
    }
    else {
      regs = RMATCH_REGS(match);
    }
  }
  if (mrb_nil_p(match)) {
    memset(regs, 0, sizeof(struct re_registers));
  }

  if (!reverse) {
    range += RSTRING_LEN(str);
  }
  result = onig_search(reg,
           (UChar*)(RSTRING_PTR(str)),
           ((UChar*)(RSTRING_PTR(str)) + RSTRING_LEN(str)),
           ((UChar*)(RSTRING_PTR(str)) + pos),
           ((UChar*)range),
           regs, ONIG_OPTION_NONE);
  if (!tmpreg) RREGEXP(re)->usecnt--;
  if (tmpreg) {
    if (RREGEXP(re)->usecnt) {
      onig_free(reg);
    }
    else {
        onig_free(RREGEXP(re)->ptr);
        RREGEXP(re)->ptr = reg;
    }
  }
  if (result < 0) {
    if (regs == &regi)
        onig_region_free(regs, 0);
    if (result == ONIG_MISMATCH) {
        mrb_backref_set(mrb, mrb_nil_value());
        return result;
    }
    else {
        onig_errmsg_buffer err = "";
        onig_error_code_to_str((UChar*)err, (int)result);
        mrb_reg_raise(mrb, RREGEXP_SRC_PTR(re), RREGEXP_SRC_LEN(re), err, re);
    }
  }

  if (mrb_nil_p(match) ) {
    match = match_alloc(mrb);
    onig_region_copy(RMATCH_REGS(match), regs);
    onig_region_free(regs, 0);
  }

  RMATCH(match)->str = RSTRING(mrb_str_new2(mrb, RSTRING(str)->ptr));
  RMATCH(match)->regexp = mrb_regex_ptr(re);
  RMATCH(match)->rmatch->char_offset_updated = 0;
  mrb_backref_set(mrb, match);

  return result;
}

mrb_int
mrb_reg_adjust_startpos(mrb_state *mrb, mrb_value re, mrb_value str, mrb_int pos, mrb_int reverse)
{
  mrb_int range;
  struct RString *s = mrb_str_ptr(str);
  struct RRegexp *r = mrb_regex_ptr(re);

  mrb_reg_check(mrb, re);
  /*if (may_need_recompile) mrb_reg_prepare_re(re);*/

  /* if (FL_TEST(re, KCODE_FIXED))
    mrb_kcode_set_option(re);
  else if (reg_kcode != curr_kcode)
    mrb_kcode_reset_option(); */

  if (reverse) {
    range = -pos;
  }
  else {
    range = s->len - pos;
  }
  return re_adjust_startpos(r->ptr,
            s->ptr, s->len,
            pos, range);
}

static int
onig_new_with_source(regex_t** reg, const UChar* pattern, const UChar* pattern_end,
    OnigOptionType option, OnigEncoding enc, const OnigSyntaxType* syntax,
    OnigErrorInfo* einfo, const char *sourcefile, int sourceline)
{
  int r;

  *reg = (regex_t* )malloc(sizeof(regex_t));
  if ((void*)(*reg) == (void*)0) return ONIGERR_MEMORY;

  r = onig_reg_init(*reg, option, ONIGENC_CASE_FOLD_DEFAULT, enc, syntax);
  if (r) goto err;
  r = onig_compile(*reg, pattern, pattern_end, einfo, sourcefile, sourceline);
  if (r) {
  err:
    onig_free(*reg);
    *reg = 0/*NULL*/;
  }
  return r;
}

static Regexp*
make_regexp(const char *s, long len, mrb_encoding *enc, int flags, onig_errmsg_buffer err,
  const char *sourcefile, int sourceline)
{
  Regexp *rp;
  int r;
  OnigErrorInfo einfo;

  /* Handle escaped characters first. */

  /* Build a copy of the string (in dest) with the
     escaped characters translated,  and generate the regex
     from that.
  */

  r = onig_new_with_source(&rp, (UChar*)s, (UChar*)(s + len), flags,
   enc, OnigDefaultSyntax, &einfo, sourcefile, sourceline);
  if (r) {
    onig_error_code_to_str((UChar*)err, r, &einfo);
    return 0;
  }
  return rp;
}

unsigned long
ruby_scan_hex(const char *start, size_t len, size_t *retlen)
{
    static const char hexdigit[] = "0123456789abcdef0123456789ABCDEF";
    register const char *s = start;
    register unsigned long retval = 0;
    const char *tmp;

    while (len-- && *s && (tmp = strchr(hexdigit, *s))) {
    retval <<= 4;
    retval |= (tmp - hexdigit) & 15;
    s++;
    }
    *retlen = (int)(s - start);    /* less than len */
    return retval;
}

#define BYTEWIDTH 8

int
mrb_uv_to_utf8(mrb_state *mrb, char buf[6], unsigned long uv)
{
  if (uv <= 0x7f) {
    buf[0] = (char)uv;
    return 1;
  }
  if (uv <= 0x7ff) {
    buf[0] = (char)((uv>>6)&0xff)|0xc0;
    buf[1] = (char)(uv&0x3f)|0x80;
    return 2;
  }
  if (uv <= 0xffff) {
    buf[0] = (char)((uv>>12)&0xff)|0xe0;
    buf[1] = (char)((uv>>6)&0x3f)|0x80;
    buf[2] = (char)(uv&0x3f)|0x80;
    return 3;
  }
  if (uv <= 0x1fffff) {
    buf[0] = (char)((uv>>18)&0xff)|0xf0;
    buf[1] = (char)((uv>>12)&0x3f)|0x80;
    buf[2] = (char)((uv>>6)&0x3f)|0x80;
    buf[3] = (char)(uv&0x3f)|0x80;
    return 4;
  }
  if (uv <= 0x3ffffff) {
    buf[0] = (char)((uv>>24)&0xff)|0xf8;
    buf[1] = (char)((uv>>18)&0x3f)|0x80;
    buf[2] = (char)((uv>>12)&0x3f)|0x80;
    buf[3] = (char)((uv>>6)&0x3f)|0x80;
    buf[4] = (char)(uv&0x3f)|0x80;
    return 5;
  }
  if (uv <= 0x7fffffff) {
    buf[0] = (char)((uv>>30)&0xff)|0xfc;
    buf[1] = (char)((uv>>24)&0x3f)|0x80;
    buf[2] = (char)((uv>>18)&0x3f)|0x80;
    buf[3] = (char)((uv>>12)&0x3f)|0x80;
    buf[4] = (char)((uv>>6)&0x3f)|0x80;
    buf[5] = (char)(uv&0x3f)|0x80;
    return 6;
  }
  mrb_raise(mrb, E_RANGE_ERROR, "pack(U): value out of range");
  return 0;
}

unsigned long
ruby_scan_oct(const char *start, size_t len, size_t *retlen)
{
    register const char *s = start;
    register unsigned long retval = 0;

    while (len-- && *s >= '0' && *s <= '7') {
    retval <<= 3;
    retval |= *s++ - '0';
    }
    *retlen = (int)(s - start);    /* less than len */
    return retval;
}

static mrb_value
mrb_reg_preprocess(mrb_state *mrb, const char *p, const char *end, onig_errmsg_buffer err)
{
  mrb_value buf;

  buf = mrb_str_new2(mrb, p);
  /* XXX: NOT IMPLEMENTED yet */
  /*
  int has_property = 0;
  if (mrb_enc_asciicompat(mrb, enc))
    *fixed_enc = 0;
  else {
    *fixed_enc = enc;
    mrb_enc_associate(mrb, buf, enc);
  }

  if (unescape_nonascii(mrb, p, end, enc, buf, fixed_enc, &has_property, err) != 0) {
    return mrb_nil_value();
  }

  if (has_property && !*fixed_enc) {
    *fixed_enc = enc;
  }

  if (*fixed_enc) {
    mrb_enc_associate(mrb, buf, *fixed_enc);
  }
  */

  return buf;
}

static int
mrb_reg_initialize(mrb_state *mrb, mrb_value obj, const char *s, long len, 
      int options, onig_errmsg_buffer err,
      const char *sourcefile, int sourceline)
{
  struct RRegexp *re = RREGEXP(obj);
  mrb_value unescaped;
  mrb_encoding *enc = ONIG_ENCODING_ASCII; /* mrb_ascii8bit_encoding(mrb);*/
  if (re->ptr)
    mrb_raisef(mrb, E_TYPE_ERROR, "already initialized regexp");
  re->ptr = 0;

  unescaped = mrb_reg_preprocess(mrb, s, s+len, err);
  if (mrb_nil_p(unescaped))
    return -1;

  if ((options & ARG_ENCODING_FIXED)) {
    re->flags|= KCODE_FIXED;
  }
  if (options & ARG_ENCODING_NONE) {
    re->flags |= REG_ENCODING_NONE;
  }

  re->ptr = make_regexp(RSTRING_PTR(unescaped), RSTRING_LEN(unescaped), enc,
      options & ARG_REG_OPTION_MASK, err,
      sourcefile, sourceline);
  if (!re->ptr) {
    fprintf(stderr, "onig error msg: %s\n", err);
    return -1;
  }
  re->src = mrb_str_ptr(mrb_str_new(mrb, s, len));

  return 0;
}

static int
mrb_reg_initialize_str(mrb_state *mrb, mrb_value obj, mrb_value str, int options, onig_errmsg_buffer err,
    const char *sourcefile, int sourceline)
{
  int ret;

#if 0
  if (options & ARG_ENCODING_NONE) {
      mrb_encoding *ascii8bit = mrb_ascii8bit_encoding(mrb);
      if (enc != ascii8bit) {
          if (mrb_enc_str_coderange(mrb, str) != ENC_CODERANGE_7BIT) {
              //errcpy(err, "/.../n has a non escaped non ASCII character in non ASCII-8BIT script");
              printf("/.../n has a non escaped non ASCII character in non ASCII-8BIT script");
              return -1;
          }
          enc = ascii8bit;
      }
  }
#endif

  ret = mrb_reg_initialize(mrb, obj, RSTRING_PTR(str), RSTRING_LEN(str), 
        options, err, sourcefile, sourceline);

  return ret;
}

/* 15.2.15.7.1  */
/*
 *  call-seq:
 *     Regexp.initialize(string, [options [, lang]])        -> regexp
 *     Regexp.initialize(regexp)                            -> regexp
 *
 *  Constructs a new regular expression from <i>pattern</i>, which can be either
 *  a <code>String</code> or a <code>Regexp</code> (in which case that regexp's
 *  options are propagated, and new options may not be specified (a change as of
 *  Ruby 1.8). If <i>options</i> is a <code>Fixnum</code>, it should be one or
 *  more of the constants <code>Regexp::EXTENDED</code>,
 *  <code>Regexp::IGNORECASE</code>, and <code>Regexp::MULTILINE</code>,
 *  <em>or</em>-ed together. Otherwise, if <i>options</i> is not
 *  <code>nil</code>, the regexp will be case insensitive.
 *  When the <i>lang</i> parameter is `n' or `N' sets the regexp no encoding.
 *
 *     r1 = Regexp.initialize('^a-z+:\\s+\w+')           #=> /^a-z+:\s+\w+/
 *     r2 = Regexp.initialize('cat', true)               #=> /cat/i
 *     r3 = Regexp.initialize('dog', Regexp::EXTENDED)   #=> /dog/x
 *     r4 = Regexp.initialize(r2)                        #=> /cat/i
 */

static mrb_value
mrb_reg_initialize_m(mrb_state *mrb, mrb_value self)
{
  mrb_value *argv;
  int argc;
  onig_errmsg_buffer err = "";
  int flags = 0;
  mrb_value str;
  const char *ptr;
  long len;

  mrb_get_args(mrb, "*", &argv, &argc);
  if (argc == 0 || argc > 3) {
    mrb_raisef(mrb, E_ARGUMENT_ERROR, "wrong number of arguments (%d for 1..3)", argc);
  }
  if (mrb_type(argv[0]) ==  MRB_TT_REGEX) {
    mrb_value re = argv[0];

    if (argc > 1) {
      printf("flags ignored"); /* XXX: need mrb_warn */
    }
    mrb_reg_check(mrb, re);
    flags = reg_options(mrb, re);
    ptr = RREGEXP_SRC_PTR(re);
    len = RREGEXP_SRC_LEN(re);
    if (mrb_reg_initialize(mrb, self, ptr, len, flags, err, NULL, 0)) {
        printf("mrb_reg_raise_str(str, flags, err);");
    }
  }
  else {
    if (argc >= 2) {
      if (mrb_type(argv[1]) == MRB_TT_FIXNUM) flags = mrb_fixnum(argv[1]);
      else if (mrb_test(argv[1])) flags = ONIG_OPTION_IGNORECASE;
    }
    if (argc == 3 && !mrb_nil_p(argv[2])) {
      char *kcode = mrb_string_value_ptr(mrb, argv[2]);
      if (kcode[0] == 'n' || kcode[0] == 'N') {
        flags |= ARG_ENCODING_NONE;
      }
      else {
        printf("mrb_warn:encoding option is ignored - %s", kcode); /* XXX: need mrb_warn */
      }
    }
    str = argv[0];
    ptr = mrb_string_value_ptr(mrb, str);
    if (mrb_reg_initialize_str(mrb, self, str, flags, err, NULL, 0)) {
       mrb_raisef(mrb, E_REGEXP_ERROR, "%s", err);
    }
  }
  return self;
}

/* 15.2.15.7.2  */
/* :nodoc: */
static mrb_value
mrb_reg_init_copy(mrb_state *mrb, mrb_value re)
{
  mrb_value argv[16];
  int argc;
  onig_errmsg_buffer err = "";
  const char *s;
  long len;
  mrb_value copy;

  mrb_get_args(mrb, "*", &argv, &argc);
  copy = argv[0];
  if (mrb_obj_equal(mrb, copy, re)) return copy;
  /*mrb_check_frozen(copy);*/
  /* need better argument type check */
  if (!mrb_obj_is_instance_of(mrb, re, mrb_obj_class(mrb, copy))) {
    mrb_raise(mrb, E_TYPE_ERROR, "wrong argument type");
  }
  mrb_reg_check(mrb, copy);
  s = RREGEXP_SRC_PTR(copy);
  len = RREGEXP_SRC_LEN(copy);
  if (mrb_reg_initialize(mrb, re, s, len, reg_options(mrb, copy),
      err, 0/*NULL*/, 0) != 0) {
    mrb_reg_raise(mrb, s, len, err, re);
  }
  return re;
}

static int
reg_equal(mrb_state *mrb, struct RRegexp *re1, struct RRegexp *re2)
{
  if (re1->ptr->options != re2->ptr->options) return FALSE;
  if (!mrb_equal(mrb, mrb_obj_value(re1->src), mrb_obj_value(re2->src)))
    return FALSE;
  return TRUE;
}

static int
mrb_reg_equal(mrb_state *mrb, mrb_value re1, mrb_value re2)
{
  if (mrb_obj_equal(mrb, re1, re2)) return TRUE;

  if (mrb_type(re2) != MRB_TT_REGEX) return FALSE;
  mrb_reg_check(mrb, re1);
  mrb_reg_check(mrb, re2);
  return reg_equal(mrb, RREGEXP(re1), RREGEXP(re2));
}

/* 15.2.15.7.3  */
/*
 *  call-seq:
 *     rxp == other_rxp      -> true or false
 *     rxp.eql?(other_rxp)   -> true or false
 *
 *  Equality---Two regexps are equal if their patterns are identical, they have
 *  the same character set code, and their <code>casefold?</code> values are the
 *  same.
 *
 *     /abc/  == /abc/x   #=> false
 *     /abc/  == /abc/i   #=> false
 *     /abc/  == /abc/n   #=> false
 *     /abc/u == /abc/n   #=> false
 */

static mrb_value
mrb_reg_equal_m(mrb_state *mrb, mrb_value re1)
{
  mrb_value re2;

  mrb_get_args(mrb, "o", &re2);
  if (mrb_reg_equal(mrb, re1, re2))
    return mrb_true_value();
  return mrb_false_value();
}

/* 15.2.15.7.4  */
/*
 *  call-seq:
 *     rxp === str   -> true or false
 *
 *  Case Equality---Synonym for <code>Regexp#=~</code> used in case statements.
 *
 *     a = "HELLO"
 *     case a
 *     when /^[a-z]*$/; print "Lower case\n"
 *     when /^[A-Z]*$/; print "Upper case\n"
 *     else;            print "Mixed case\n"
 *     end
 *
 *  <em>produces:</em>
 *
 *     Upper case
 */

mrb_value
mrb_reg_eqq(mrb_state *mrb, mrb_value re)
{
  long start;
  mrb_value str;

  mrb_get_args(mrb, "o", &str);
  str = reg_operand(mrb, str, 0/*FALSE*/);
  if (mrb_nil_p(str)) {
    mrb_backref_set(mrb, mrb_nil_value());
    return mrb_false_value();
  }
  start = mrb_reg_search(mrb, re, str, 0, 0);
  if (start < 0) {
    return mrb_false_value();
  }
  return mrb_true_value();
}

static long
reg_match_pos(mrb_state *mrb, mrb_value re, mrb_value *strp, long pos)
{
  mrb_value str = *strp;

  if (mrb_nil_p(str)) {
    mrb_backref_set(mrb, mrb_nil_value());
    return -1;
  }
  *strp = str = reg_operand(mrb, str, 1/*TRUE*/);
  if (pos != 0) {
    if (pos < 0) {
      mrb_value l = mrb_str_size(mrb, str);
      pos += mrb_fixnum(l);
      if (pos < 0) {
        return pos;
      }
    }
    pos = mrb_str_offset(mrb, str, pos);
  }
  return mrb_reg_search(mrb, re, str, pos, 0);
}

mrb_value
mrb_reg_match_str(mrb_state *mrb, mrb_value re, mrb_value str)
{
  mrb_int pos = reg_match_pos(mrb, re, &str, 0);
  if (pos < 0) return mrb_nil_value();
  pos = mrb_str_sublen(mrb, str, pos);
  return mrb_fixnum_value(pos);
}
/* 15.2.15.7.5  */
/*
 *  call-seq:
 *     rxp =~ str    -> integer or nil
 *
 *  Match---Matches <i>rxp</i> against <i>str</i>.
 *
 *     /at/ =~ "input data"   #=> 7
 *     /ax/ =~ "input data"   #=> nil
 *
 *  If <code>=~</code> is used with a regexp literal with named captures,
 *  captured strings (or nil) is assigned to local variables named by
 *  the capture names.
 *
 *     /(?<lhs>\w+)\s*=\s*(?<rhs>\w+)/ =~ "  x = y  "
 *     p lhs    #=> "x"
 *     p rhs    #=> "y"
 *
 *  If it is not matched, nil is assigned for the variables.
 *
 *     /(?<lhs>\w+)\s*=\s*(?<rhs>\w+)/ =~ "  x = "
 *     p lhs    #=> nil
 *     p rhs    #=> nil
 *
 *  This assignment is implemented in the Ruby parser.
 *  The parser detects 'regexp-literal =~ expression' for the assignment.
 *  The regexp must be a literal without interpolation and placed at left hand side.
 *
 *  The assignment is not occur if the regexp is not a literal.
 *
 *     re = /(?<lhs>\w+)\s*=\s*(?<rhs>\w+)/
 *     re =~ "  x = y  "
 *     p lhs    # undefined local variable
 *     p rhs    # undefined local variable
 *
 *  A regexp interpolation, <code>#{}</code>, also disables
 *  the assignment.
 *
 *     rhs_pat = /(?<rhs>\w+)/
 *     /(?<lhs>\w+)\s*=\s*#{rhs_pat}/ =~ "x = y"
 *     p lhs    # undefined local variable
 *
 *  The assignment is not occur if the regexp is placed at right hand side.
 *
 *    "  x = y  " =~ /(?<lhs>\w+)\s*=\s*(?<rhs>\w+)/
 *    p lhs, rhs # undefined local variable
 *
 */
mrb_value
mrb_reg_match(mrb_state *mrb, mrb_value re)
{
  mrb_value str;

  mrb_get_args(mrb, "o", &str);
  return mrb_reg_match_str(mrb, re, str);
}

/* 15.2.15.7.6  */
/*
 *  call-seq:
 *     rxp.casefold?   -> true or false
 *
 *  Returns the value of the case-insensitive flag.
 *
 *      /a/.casefold?           #=> false
 *      /a/i.casefold?          #=> true
 *      /(?i:a)/.casefold?      #=> false
 */

static mrb_value
mrb_reg_casefold_p(mrb_state *mrb, mrb_value re)
{
  mrb_reg_check(mrb, re);
  if (RREGEXP(re)->ptr->options & ONIG_OPTION_IGNORECASE) return mrb_true_value();
  return mrb_false_value();
}

/* 15.2.15.7.7  */
/*
 *  call-seq:
 *     rxp.match(str)       -> matchdata or nil
 *     rxp.match(str,pos)   -> matchdata or nil
 *
 *  Returns a <code>MatchData</code> object describing the match, or
 *  <code>nil</code> if there was no match. This is equivalent to retrieving the
 *  value of the special variable <code>$~</code> following a normal match.
 *  If the second parameter is present, it specifies the position in the string
 *  to begin the search.
 *
 *     /(.)(.)(.)/.match("abc")[2]   #=> "b"
 *     /(.)(.)/.match("abc", 1)[2]   #=> "c"
 *
 *  If a block is given, invoke the block with MatchData if match succeed, so
 *  that you can write
 *
 *     pat.match(str) {|m| ...}
 *
 *  instead of
 *
 *     if m = pat.match(str)
 *       ...
 *     end
 *
 *  The return value is a value from block execution in this case.
 */

static mrb_value
mrb_reg_match_m(mrb_state *mrb, mrb_value re)
{
  mrb_value *argv;
  int argc;
  mrb_value result, str, initpos, b;
  long pos;

  mrb_get_args(mrb, "*&", &argv, &argc, &b);
  if (argc == 2) {
    initpos = argv[1];
    pos = mrb_fixnum(initpos);
  }
  else {
    pos = 0;
  }
  str = argv[0];
  pos = reg_match_pos(mrb, re, &str, pos);
  if (pos < 0) {
    mrb_backref_set(mrb, mrb_nil_value());
    return mrb_nil_value();
  }
  result = mrb_backref_get(mrb);
  /*mrb_match_busy(result);*/
  FL_SET(result, MATCH_BUSY); /* XXX */
  if (!mrb_nil_p(result) && mrb_block_given_p()) {
    return mrb_yield(mrb, result, b);
  }

  return result;
}

/* 15.2.15.7.8  */

/*
 *  call-seq:
 *      rxp.source   -> str
 *
 *  Returns the original string of the pattern.
 *
 *      /ab+c/ix.source #=> "ab+c"
 *
 *  Note that escape sequences are retained as is.
 *
 *     /\x20\+/.source  #=> "\\x20\\+"
 *
 */

static mrb_value
mrb_reg_source(mrb_state *mrb, mrb_value re)
{
    mrb_value str;

    mrb_reg_check(mrb, re);
    str = mrb_str_new(mrb, RREGEXP_SRC_PTR(re),RREGEXP_SRC_LEN(re));
    return str;
}

static int
name_to_backref_number(mrb_state *mrb, struct re_registers *regs, struct RRegexp*regexp, const char* name, const char* name_end)
{
  int num;

  num = onig_name_to_backref_number(regexp->ptr,
           (const unsigned char* )name, (const unsigned char* )name_end, regs);
  if (num >= 1) {
    return num;
  }
  else {
    mrb_value s = mrb_str_new(mrb, name, (long )(name_end - name));
    mrb_raisef(mrb, E_INDEX_ERROR, "undefined group name reference: %s",
        mrb_string_value_ptr(mrb, s));
    return num; /* not reach */
  }
}

/*
 *  Document-class: MatchData
 *
 *  <code>MatchData</code> is the type of the special variable <code>$~</code>,
 *  and is the type of the object returned by <code>Regexp#match</code> and
 *  <code>Regexp.last_match</code>. It encapsulates all the results of a pattern
 *  match, results normally accessed through the special variables
 *  <code>$&</code>, <code>$'</code>, <code>$`</code>, <code>$1</code>,
 *  <code>$2</code>, and so on.
 *
 */

mrb_value
match_alloc(mrb_state *mrb)
{
  struct RMatch* m;

  m = (struct RMatch*)mrb_obj_alloc(mrb, MRB_TT_MATCH, MATCH_CLASS);

  m->str    = 0;
  m->rmatch = 0;
  m->regexp = 0;
  m->rmatch = mrb_malloc(mrb, sizeof(struct rmatch));
  memset(m->rmatch, 0, sizeof(struct rmatch));

  return mrb_obj_value(m);
}

/* ------------------------------------------------------------------------- */
/* MatchData Class */
/* ------------------------------------------------------------------------- */
/* 15.2.16.3.1  */
/*
 *  call-seq:
 *     mtch[i]               -> str or nil
 *     mtch[start, length]   -> array
 *     mtch[range]           -> array
 *     mtch[name]            -> str or nil
 *
 *  Match Reference---<code>MatchData</code> acts as an array, and may be
 *  accessed using the normal array indexing techniques.  <i>mtch</i>[0] is
 *  equivalent to the special variable <code>$&</code>, and returns the entire
 *  matched string.  <i>mtch</i>[1], <i>mtch</i>[2], and so on return the values
 *  of the matched backreferences (portions of the pattern between parentheses).
 *
 *     m = /(.)(.)(\d+)(\d)/.match("THX1138.")
 *     m          #=> #<MatchData "HX1138" 1:"H" 2:"X" 3:"113" 4:"8">
 *     m[0]       #=> "HX1138"
 *     m[1, 2]    #=> ["H", "X"]
 *     m[1..3]    #=> ["H", "X", "113"]
 *     m[-3, 2]   #=> ["X", "113"]
 *
 *     m = /(?<foo>a+)b/.match("ccaaab")
 *     m          #=> #<MatchData "aaab" foo:"aaa">
 *     m["foo"]   #=> "aaa"
 *     m[:foo]    #=> "aaa"
 */

static mrb_value
mrb_match_aref(mrb_state *mrb, mrb_value match)
{
  mrb_value *argv;
  int argc;
  mrb_value idx;

  match_check(mrb, match);
  mrb_get_args(mrb, "*", &argv, &argc);
  idx = argv[0];
  if (argc<2) {
    if (mrb_type(idx) == MRB_TT_FIXNUM) {
      if (mrb_fixnum(idx) >= 0) {
        return mrb_reg_nth_match(mrb, mrb_fixnum(idx), match);
      }
    }
    else {
      const char *p;
      int num;

      switch (mrb_type(idx)) {
        case MRB_TT_SYMBOL:
<<<<<<< HEAD
          p = mrb_sym2name(mrb, SYM2ID(idx));
=======
          p = mrb_sym2name(mrb, mrb_symbol(idx));
>>>>>>> 3ceadfa5
          goto name_to_backref;
          break;
        case MRB_TT_STRING:
          p = mrb_string_value_ptr(mrb, idx);
name_to_backref:
          num = name_to_backref_number(mrb, RMATCH_REGS(match),
               RMATCH(match)->regexp, p, p + strlen(p));
          return mrb_reg_nth_match(mrb, num, match);
          break;
        default:
          break;
      }
    }
  }

  return mrb_ary_aget(mrb, mrb_match_to_a(mrb, match));
}

typedef struct {
    long byte_pos;
    long char_pos;
} pair_t;

static void
update_char_offset(mrb_state *mrb, mrb_value match)
{
    struct rmatch *rm = RMATCH(match)->rmatch;
    struct re_registers *regs;
    int i, num_regs;

    if (rm->char_offset_updated)
        return;

    regs = &rm->regs;
    num_regs = rm->regs.num_regs;

    if (rm->char_offset_num_allocated < num_regs) {
        rm->char_offset = mrb_realloc(mrb, rm->char_offset, sizeof(struct rmatch_offset)*num_regs);
        rm->char_offset_num_allocated = num_regs;
    }

    for (i = 0; i < num_regs; i++) {
      rm->char_offset[i].beg = BEG(i);
      rm->char_offset[i].end = END(i);
    }
    rm->char_offset_updated = 1;
    return;
}

/* 15.2.16.3.2  */
/*
 *  call-seq:
 *     mtch.begin(n)   -> integer
 *
 *  Returns the offset of the start of the <em>n</em>th element of the match
 *  array in the string.
 *  <em>n</em> can be a string or symbol to reference a named capture.
 *
 *     m = /(.)(.)(\d+)(\d)/.match("THX1138.")
 *     m.begin(0)       #=> 1
 *     m.begin(2)       #=> 2
 *
 *     m = /(?<foo>.)(.)(?<bar>.)/.match("hoge")
 *     p m.begin(:foo)  #=> 0
 *     p m.begin(:bar)  #=> 2
 */

static mrb_value
mrb_match_begin(mrb_state *mrb, mrb_value match)
{
  mrb_value argv[16];
  int argc;
  mrb_value n = argv[0];
  int i;
  struct re_registers *regs;

  match_check(mrb, match);
  mrb_get_args(mrb, "*", &argv, &argc);
  n = argv[0];
  i = match_backref_number(mrb, match, n);
  regs = RMATCH_REGS(match);

  if (i < 0 || regs->num_regs <= i)
    mrb_raisef(mrb, E_INDEX_ERROR, "index %d out of matches", i);

  if (BEG(i) < 0)
    return mrb_nil_value();

  update_char_offset(mrb, match);
  return mrb_fixnum_value(RMATCH(match)->rmatch->char_offset[i].beg);
}

static mrb_value
match_array(mrb_state *mrb, mrb_value match, int start)
{
  struct re_registers *regs;
  mrb_value ary;
  struct RString *target;
  int i;

  match_check(mrb, match);
  regs = RMATCH_REGS(match);
  ary = mrb_ary_new_capa(mrb, regs->num_regs);
  target = RMATCH(match)->str;

  for (i=start; i<regs->num_regs; i++) {
    if (regs->beg[i] == -1) {
      mrb_ary_push(mrb, ary, mrb_nil_value());
    }
    else {
      mrb_value str = mrb_str_subseq(mrb, mrb_obj_value(target), regs->beg[i], regs->end[i]-regs->beg[i]);
      mrb_ary_push(mrb, ary, str);
    }
  }
  return ary;
}

/* 15.2.16.3.3  */
/*
 *  call-seq:
 *     mtch.captures   -> array
 *
 *  Returns the array of captures; equivalent to <code>mtch.to_a[1..-1]</code>.
 *
 *     f1,f2,f3,f4 = /(.)(.)(\d+)(\d)/.match("THX1138.").captures
 *     f1    #=> "H"
 *     f2    #=> "X"
 *     f3    #=> "113"
 *     f4    #=> "8"
 */
static mrb_value
mrb_match_captures(mrb_state *mrb, mrb_value match)
{
    return match_array(mrb, match, 1);
}

/* 15.2.16.3.4  */
/*
 *  call-seq:
 *     mtch.end(n)   -> integer
 *
 *  Returns the offset of the character immediately following the end of the
 *  <em>n</em>th element of the match array in the string.
 *  <em>n</em> can be a string or symbol to reference a named capture.
 *
 *     m = /(.)(.)(\d+)(\d)/.match("THX1138.")
 *     m.end(0)         #=> 7
 *     m.end(2)         #=> 3
 *
 *     m = /(?<foo>.)(.)(?<bar>.)/.match("hoge")
 *     p m.end(:foo)    #=> 1
 *     p m.end(:bar)    #=> 3
 */

static mrb_value
mrb_match_end(mrb_state *mrb, mrb_value match)
{
  mrb_value argv[16];
  int argc;
  mrb_value n;
  int i;
  struct re_registers *regs;

  match_check(mrb, match);
  mrb_get_args(mrb, "*", &argv, &argc);
  n = argv[0];
  i = match_backref_number(mrb, match, n);
  regs = RMATCH_REGS(match);

  if (i < 0 || regs->num_regs <= i)
    mrb_raisef(mrb, E_INDEX_ERROR, "index %d out of matches", i);

  if (BEG(i) < 0)
    return mrb_nil_value();

  update_char_offset(mrb, match);
  return mrb_fixnum_value(RMATCH(match)->rmatch->char_offset[i].end);
}

/* 15.2.16.3.5  */
/* :nodoc: */
static mrb_value
mrb_match_init_copy(mrb_state *mrb, mrb_value obj)
{
  mrb_value argv[16];
  int argc;
  struct rmatch *rm;
  mrb_value orig;

  mrb_get_args(mrb, "*", &argv, &argc);
  orig = argv[0];

  if (mrb_obj_equal(mrb, obj, orig)) return obj;

  if (!mrb_obj_is_instance_of(mrb, orig, mrb_obj_class(mrb, obj))) {
    mrb_raise(mrb, E_TYPE_ERROR, "wrong argument class");
  }

  RMATCH(obj)->str = RMATCH(orig)->str;
  RMATCH(obj)->regexp = RMATCH(orig)->regexp;

  if (RMATCH(obj)->rmatch == 0) {
      RMATCH(obj)->rmatch = mrb_malloc(mrb, sizeof(struct rmatch));
      memset(RMATCH(obj)->rmatch, 0, sizeof(struct rmatch));
  }
  rm = RMATCH(obj)->rmatch;
  onig_region_copy(&rm->regs, RMATCH_REGS(orig));

  if (!RMATCH(orig)->rmatch->char_offset_updated) {
      rm->char_offset_updated = 0;
  }
  else {
      if (rm->char_offset_num_allocated < rm->regs.num_regs) {
          rm->char_offset = mrb_realloc(mrb, rm->char_offset, sizeof(struct rmatch_offset)* rm->regs.num_regs);
          rm->char_offset_num_allocated = rm->regs.num_regs;
      }
      memcpy(rm->char_offset, RMATCH(orig)->rmatch->char_offset,
             sizeof(struct rmatch_offset) * rm->regs.num_regs);
      rm->char_offset_updated = 1;
  }

  return obj;
}

/* 15.2.16.3.6  */
/* 15.2.16.3.10 */
/*
 *  call-seq:
 *     mtch.length   -> integer
 *     mtch.size     -> integer
 *
 *  Returns the number of elements in the match array.
 *
 *     m = /(.)(.)(\d+)(\d)/.match("THX1138.")
 *     m.length   #=> 5
 *     m.size     #=> 5
 */

static mrb_value
mrb_match_size(mrb_state *mrb, mrb_value match)
{
    match_check(mrb, match);
    return mrb_fixnum_value(RMATCH_REGS(match)->num_regs);
}

/* 15.2.16.3.7  */
/*
 *  call-seq:
 *     mtch.offset(n)   -> array
 *
 *  Returns a two-element array containing the beginning and ending offsets of
 *  the <em>n</em>th match.
 *  <em>n</em> can be a string or symbol to reference a named capture.
 *
 *     m = /(.)(.)(\d+)(\d)/.match("THX1138.")
 *     m.offset(0)      #=> [1, 7]
 *     m.offset(4)      #=> [6, 7]
 *
 *     m = /(?<foo>.)(.)(?<bar>.)/.match("hoge")
 *     p m.offset(:foo) #=> [0, 1]
 *     p m.offset(:bar) #=> [2, 3]
 *
 */

static mrb_value
mrb_match_offset(mrb_state *mrb, mrb_value match)
{
  mrb_value n;
  struct re_registers *regs = RMATCH_REGS(match);
  int i;

  match_check(mrb, match);
  mrb_get_args(mrb, "o", &n);
  i = match_backref_number(mrb, match, n);

  if (i < 0 || regs->num_regs <= i)
    mrb_raisef(mrb, E_INDEX_ERROR, "index %d out of matches", i);

  if (BEG(i) < 0)
    return mrb_assoc_new(mrb, mrb_nil_value(), mrb_nil_value());

  update_char_offset(mrb, match);
  return mrb_assoc_new(mrb, mrb_fixnum_value(RMATCH(match)->rmatch->char_offset[i].beg),
      mrb_fixnum_value(RMATCH(match)->rmatch->char_offset[i].end));
}

/* 15.2.16.3.8  */
/*
 *  call-seq:
 *     mtch.post_match   -> str
 *
 *  Returns the portion of the original string after the current match.
 *  Equivalent to the special variable <code>$'</code>.
 *
 *     m = /(.)(.)(\d+)(\d)/.match("THX1138: The Movie")
 *     m.post_match   #=> ": The Movie"
 */
mrb_value
mrb_reg_match_post(mrb_state *mrb, mrb_value match)
{
  struct RString *str;
  long pos;
  struct re_registers *regs;

  if (mrb_nil_p(match)) return mrb_nil_value();
  match_check(mrb, match);
  regs = RMATCH_REGS(match);
  if (BEG(0) == -1) return mrb_nil_value();
  str = RMATCH(match)->str;
  pos = END(0);
  return mrb_str_subseq(mrb, mrb_obj_value(str), pos, str->len - pos);
}

/* 15.2.16.3.9  */
/*
 *  call-seq:
 *     mtch.pre_match   -> str
 *
 *  Returns the portion of the original string before the current match.
 *  Equivalent to the special variable <code>$`</code>.
 *
 *     m = /(.)(.)(\d+)(\d)/.match("THX1138.")
 *     m.pre_match   #=> "T"
 */

mrb_value
mrb_reg_match_pre(mrb_state *mrb, mrb_value match)
{
  mrb_value str;
  struct re_registers *regs;

  if (mrb_nil_p(match)) return mrb_nil_value();
  match_check(mrb, match);
  regs = RMATCH_REGS(match);
  if (BEG(0) == -1) return mrb_nil_value();
  str = mrb_str_subseq(mrb, mrb_obj_value(RMATCH(match)->str), 0, BEG(0));

  return str;
}

/* 15.2.16.3.11 */
/*
 *  call-seq:
 *     mtch.string   -> str
 *
 *  Returns a frozen copy of the string passed in to <code>match</code>.
 *
 *     m = /(.)(.)(\d+)(\d)/.match("THX1138.")
 *     m.string   #=> "THX1138."
 */

static mrb_value
mrb_match_string(mrb_state *mrb, mrb_value match)
{
    match_check(mrb, match);
    return mrb_obj_value(RMATCH(match)->str);
}

/* 15.2.16.3.12 */
/*
 *  call-seq:
 *     mtch.to_a   -> anArray
 *
 *  Returns the array of matches.
 *
 *     m = /(.)(.)(\d+)(\d)/.match("THX1138.")
 *     m.to_a   #=> ["HX1138", "H", "X", "113", "8"]
 *
 *  Because <code>to_a</code> is called when expanding
 *  <code>*</code><em>variable</em>, there's a useful assignment
 *  shortcut for extracting matched fields. This is slightly slower than
 *  accessing the fields directly (as an intermediate array is
 *  generated).
 *
 *     all,f1,f2,f3 = *(/(.)(.)(\d+)(\d)/.match("THX1138."))
 *     all   #=> "HX1138"
 *     f1    #=> "H"
 *     f2    #=> "X"
 *     f3    #=> "113"
 */

static mrb_value
mrb_match_to_a(mrb_state *mrb, mrb_value match)
{
    return match_array(mrb, match, 0);
}

/* 15.2.16.3.13 */
/*
 *  call-seq:
 *     mtch.to_s   -> str
 *
 *  Returns the entire matched string.
 *
 *     m = /(.)(.)(\d+)(\d)/.match("THX1138.")
 *     m.to_s   #=> "HX1138"
 */

static mrb_value
mrb_match_to_s(mrb_state *mrb, mrb_value match)
{
    mrb_value str = mrb_reg_last_match(mrb, match);

    match_check(mrb, match);
    if (mrb_nil_p(str)) str = mrb_str_new(mrb, 0, 0);

    return str;
}

static int
char_to_option(int c)
{
  int val;

  switch (c) {
    case 'i':
      val = ONIG_OPTION_IGNORECASE;
      break;
    case 'x':
      val = ONIG_OPTION_EXTEND;
      break;
    case 'm':
      val = ONIG_OPTION_MULTILINE;
      break;
    default:
      val = 0;
      break;
  }
  return val;
}

static char *
option_to_str(char str[4], int options)
{
  char *p = str;
  if (options & ONIG_OPTION_MULTILINE) *p++ = 'm';
  if (options & ONIG_OPTION_IGNORECASE) *p++ = 'i';
  if (options & ONIG_OPTION_EXTEND) *p++ = 'x';
  *p = 0;
  return str;
}

#define CHAR_ESC_LEN 13 /* sizeof(\x{ hex of 32bit unsigned int } \0) */

static void
mrb_reg_expr_str(mrb_state *mrb, mrb_value str, const char *s, long len)
{
  const char *p, *pend;
  int need_escape = 0;
  int c;

  p = s; pend = p + len;
  while (p < pend) {
    c = *p;
    if (c == -1) {
      p += pend - p;
    }
    else if (c != '/' && ISPRINT(c)) {
      p++;
    }
    else {
      need_escape = 1;
      break;
    }
  }

  if (!need_escape) {
    mrb_str_buf_cat(mrb, str, s, len);
  }
  else {
    p = s;
    while (p<pend) {
      c = *p;
      if (c == '\\' && p+1 < pend) {
        int n = 1 + pend - (p+1);
        mrb_str_buf_cat(mrb, str, p, n);
        p += n;
        continue;
      }
      else if (c == '/') {
        char c = '\\';
        mrb_str_buf_cat(mrb, str, &c, 1);
        mrb_str_buf_cat(mrb, str, p, 1);
      }
      else if (ISPRINT(c)) {
        mrb_str_buf_cat(mrb, str, p, 1);
      }
      else if (!ISSPACE(c)) {
        char b[8];
	int n;

        n = snprintf(b, sizeof(b), "\\x%02X", c);
        mrb_str_buf_cat(mrb, str, b, n);
      }
      else {
        mrb_str_buf_cat(mrb, str, p, 1);
      }
      p++;
    }
  }
}

/* 15.2.15.7.9 (x) */
/*
 *  call-seq:
 *     rxp.to_s   -> str
 *
 *  Returns a string containing the regular expression and its options (using the
 *  <code>(?opts:source)</code> notation. This string can be fed back in to
 *  <code>Regexp::new</code> to a regular expression with the same semantics as
 *  the original. (However, <code>Regexp#==</code> may not return true when
 *  comparing the two, as the source of the regular expression itself may
 *  differ, as the example shows).  <code>Regexp#inspect</code> produces a
 *  generally more readable version of <i>rxp</i>.
 *
 *      r1 = /ab+c/ix           #=> /ab+c/ix
 *      s1 = r1.to_s            #=> "(?ix-m:ab+c)"
 *      r2 = Regexp.new(s1)     #=> /(?ix-m:ab+c)/
 *      r1 == r2                #=> false
 *      r1.source               #=> "ab+c"
 *      r2.source               #=> "(?ix-m:ab+c)"
 */

mrb_value
mrb_reg_to_s(mrb_state *mrb, mrb_value re)
{
  int options, opt;
  const int embeddable = ONIG_OPTION_MULTILINE|ONIG_OPTION_IGNORECASE|ONIG_OPTION_EXTEND;
  long len;
  const UChar* ptr;
  mrb_value str = mrb_str_new(mrb, "(?", 2);
  char optbuf[5];
  mrb_encoding *enc = ONIG_ENCODING_ASCII; /* mrb_enc_get(mrb, re); */

  mrb_reg_check(mrb, re);
  memset(optbuf, 0, 5);
  options = RREGEXP(re)->ptr->options;
  ptr = (UChar*)RREGEXP_SRC_PTR(re);
  len = RREGEXP_SRC_LEN(re);
again:
  if (len >= 4 && ptr[0] == '(' && ptr[1] == '?') {
    int err = 1;
    ptr += 2;
    if ((len -= 2) > 0) {
        do {
                opt = char_to_option((int )*ptr);
                if (opt != 0) {
                    options |= opt;
                }
                else {
                    break;
                }
        ++ptr;
        } while (--len > 0);
    }
    if (len > 1 && *ptr == '-') {
        ++ptr;
        --len;
        do {
                opt = char_to_option((int )*ptr);
                if (opt != 0) {
                    options &= ~opt;
                }
                else {
                    break;
                }
        ++ptr;
        } while (--len > 0);
    }
    if (*ptr == ')') {
        --len;
        ++ptr;
        goto again;
    }
    if (*ptr == ':' && ptr[len-1] == ')') {
        Regexp *rp;

        ++ptr;
        len -= 2;
	err = onig_new(&rp, ptr, ptr + len, ONIG_OPTION_DEFAULT,
               enc, OnigDefaultSyntax, NULL);
        onig_free(rp);
    }
    if (err) {
        options = RREGEXP(re)->ptr->options;
        ptr = (UChar*)RREGEXP_SRC_PTR(re);
        len = RREGEXP_SRC_LEN(re);
    }
  }

  if (*option_to_str(optbuf, options)) mrb_str_buf_cat(mrb, str, optbuf, strlen(optbuf));

  if ((options & embeddable) != embeddable) {
    optbuf[0] = '-';
    option_to_str(optbuf + 1, ~options);
    mrb_str_buf_cat(mrb, str, optbuf, strlen(optbuf));
  }

  mrb_str_buf_cat(mrb, str, ":", 1);
  mrb_reg_expr_str(mrb, str, (char*)ptr, len);
  mrb_str_buf_cat(mrb, str, ")", 1);

  return str;
}

static int
mrb_reg_option_to_int(char str[4])
{
  int i, len = strlen(str);
  int val = 0;

  for (i = 0; i < len; i++) {
    switch(str[i]) {
      case 'm':
        val |= ONIG_OPTION_MULTILINE;
        break;
      case 'i':
        val |= ONIG_OPTION_IGNORECASE;
        break;
      case 'x':
        val |= ONIG_OPTION_EXTEND;
        break;
      default:
        break;
    }
  }


  return val;
}

mrb_value
mrb_reg_str_to_reg(mrb_state *mrb, mrb_value str)
{
  char *s, *send, *t;
  mrb_value pat, opt;

  s = RSTRING_PTR(str);
  send = s + RSTRING_LEN(str);

  if (*s == '(')
    s++;
  if (*s == '?')
    s++;
  if (*(send-1) == ')')
    *(--send) = '\0';

  t = strchr(s, '-');
  if (t == NULL) {
    mrb_sys_fail(mrb, "mrb_str_to_reg: invalid format");
    return mrb_nil_value();
  } else if ( t == s ) {
    opt = mrb_nil_value();
  } else {
    opt = mrb_str_new(mrb, s, (t-s));
    s = t + 1;
  }

  t = strchr(s, ':');
  if (t == NULL) {
    mrb_sys_fail(mrb, "mrb_str_to_reg: invalid format");
    return mrb_nil_value();
  }
  s = t + 1;

  pat = mrb_str_new(mrb, "", 0);
  for (; s < send; s++) {
    if (*s == '\\' && s+1 < send && *(s+1) == '/') {
      s++;
      mrb_str_buf_cat(mrb, pat, s, 1);
    } else {
      mrb_str_buf_cat(mrb, pat, s, 1);
    }
  }

  mrb_value argv[2];
  argv[0] = pat;
  argv[1] = mrb_fixnum_value(mrb_reg_option_to_int(mrb_string_value_ptr(mrb, opt)));

  struct RRegexp *re;
  re = (struct RRegexp*) mrb_obj_alloc(mrb, MRB_TT_REGEX, REGEX_CLASS);
  re->ptr = 0;
  re->src = 0;
  re->usecnt = 0;

  return mrb_funcall_argv(mrb, mrb_obj_value(re), mrb->init_sym, 2, argv);
}


/* 15.2.15.7.10(x) */
/*
 * call-seq:
 *    rxp.inspect   -> string
 *
 * Produce a nicely formatted string-version of _rxp_. Perhaps surprisingly,
 * <code>#inspect</code> actually produces the more natural version of
 * the string than <code>#to_s</code>.
 *
 *      /ab+c/ix.inspect        #=> "/ab+c/ix"
 *
 */

static mrb_value
mrb_reg_inspect(mrb_state *mrb, mrb_value re)
{
  if (!RREGEXP(re)->ptr || !RREGEXP_SRC(re) || !RREGEXP_SRC_PTR(re)) {
      return mrb_any_to_s(mrb, re);
  }
  return mrb_reg_desc(mrb, RREGEXP_SRC_PTR(re), RREGEXP_SRC_LEN(re), re);
}

static mrb_value
mrb_reg_s_alloc(mrb_state *mrb, mrb_value dummy)
{
  struct RRegexp* re;

  re = (struct RRegexp*)mrb_obj_alloc(mrb, MRB_TT_REGEX, REGEX_CLASS);

  re->ptr = 0;
  re->src = 0;
  re->usecnt = 0;

  return mrb_obj_value(re);
}

mrb_value
mrb_reg_match_last(mrb_state *mrb, mrb_value match)
{
    int i;

    if (mrb_nil_p(match)) return mrb_nil_value();
    match_check(mrb, match);
    if (RMATCH(match)->rmatch->char_offset[0].beg == -1) return mrb_nil_value();

    for (i=RMATCH(match)->rmatch->regs.num_regs-1; RMATCH(match)->rmatch->char_offset[i].beg == -1 && i > 0; i--)
        ;
    if (i == 0) return mrb_nil_value();
    return mrb_reg_nth_match(mrb, i, match);
}

/* 15.2.16.3.14(x) */
/*
 * call-seq:
 *    mtch.inspect   -> str
 *
 * Returns a printable version of <i>mtch</i>.
 *
 *     puts /.$/.match("foo").inspect
 *     #=> #<MatchData "o">
 *
 *     puts /(.)(.)(.)/.match("foo").inspect
 *     #=> #<MatchData "foo" 1:"f" 2:"o" 3:"o">
 *
 *     puts /(.)(.)?(.)/.match("fo").inspect
 *     #=> #<MatchData "fo" 1:"f" 2:nil 3:"o">
 *
 *     puts /(?<foo>.)(?<bar>.)(?<baz>.)/.match("hoge").inspect
 *     #=> #<MatchData "hog" foo:"h" bar:"o" baz:"g">
 *
 */
struct backref_name_tag {
    const UChar *name;
    long len;
};

static int
match_inspect_name_iter(const OnigUChar *name, const OnigUChar *name_end,
          int back_num, int *back_refs, OnigRegex regex, void *arg0)
{
    struct backref_name_tag *arg = (struct backref_name_tag*)arg0;
    int i;

    for (i = 0; i < back_num; i++) {
        arg[back_refs[i]].name = name;
        arg[back_refs[i]].len = name_end - name;
    }
    return 0;
}

static mrb_value
mrb_match_inspect(mrb_state *mrb, mrb_value match)
{
    const char *cname = mrb_obj_classname(mrb, match);
    mrb_value str;
    int i;
    struct re_registers *regs = RMATCH_REGS(match);
    int num_regs = regs->num_regs;
    struct backref_name_tag *names;
    struct RRegexp *regexp = RMATCH(match)->regexp;

    if (!regexp) {
        return mrb_sprintf(mrb, "#<%s:%p>", cname, (void*)&match);
    }

    names = mrb_malloc(mrb, sizeof(struct backref_name_tag)*num_regs);
    memset(names, 0, sizeof(struct backref_name_tag)*num_regs);

    onig_foreach_name(regexp->ptr,
            match_inspect_name_iter, names);

    str = mrb_str_new(mrb, "#<", 2);
    mrb_str_buf_cat(mrb, str, cname, strlen(cname));

    for (i = 0; i < num_regs; i++) {
        char buf[sizeof(num_regs)*3+1];
        mrb_value v;
        mrb_str_buf_cat(mrb, str, " ", 1);
        if (0 < i) {
            if (names[i].name)
                mrb_str_buf_cat(mrb, str, (const char*)names[i].name, names[i].len);
            else {
	      int n = sprintf(buf, "%d", i);
                mrb_str_buf_cat(mrb, str, (const char*)buf, n);
            }
            mrb_str_buf_cat(mrb, str, ":", 1);
        }
        v = mrb_reg_nth_match(mrb, i, match);
        if (mrb_nil_p(v))
            mrb_str_buf_cat(mrb, str, "nil", 3);
        else
            mrb_str_buf_append(mrb, str, mrb_str_inspect(mrb, v));
    }
    mrb_str_buf_cat(mrb, str, ">", 1);

    return str;
}

/* 15.2.16.3.15(x) */
/* 15.2.16.3.16(x) */
/*
 * call-seq:
 *    mtch == mtch2   -> true or false
 *
 *  Equality---Two matchdata are equal if their target strings,
 *  patterns, and matched positions are identical.
 */

static mrb_value
mrb_match_equal(mrb_state *mrb, mrb_value match1)
{
  const struct re_registers *regs1, *regs2;
  mrb_value match2;

  mrb_get_args(mrb, "o", &match2);
  if (mrb_obj_equal(mrb, match1, match2)) return mrb_true_value();
  if (mrb_type(match2) != MRB_TT_MATCH) return mrb_false_value();
  if (!mrb_str_equal(mrb, mrb_obj_value(RMATCH(match1)->str), mrb_obj_value(RMATCH(match2)->str)))
    return mrb_false_value();
  if (!reg_equal(mrb, RMATCH(match1)->regexp, RMATCH(match2)->regexp)) return mrb_false_value();
  regs1 = RMATCH_REGS(match1);
  regs2 = RMATCH_REGS(match2);
  if (regs1->num_regs != regs2->num_regs) return mrb_false_value();
  if (memcmp(regs1->beg, regs2->beg, regs1->num_regs * sizeof(*regs1->beg))) return mrb_false_value();
  if (memcmp(regs1->end, regs2->end, regs1->num_regs * sizeof(*regs1->end))) return mrb_false_value();
  return mrb_true_value();
}

/*
 *  Document-class: RegexpError
 *
 *  Raised when given an invalid regexp expression.
 *
 *     Regexp.new("?")
 *
 *  <em>raises the exception:</em>
 *
 *     RegexpError: target of repeat operator is not specified: /?/
 */

/*
 *  Document-class: Regexp
 *
 *  A <code>Regexp</code> holds a regular expression, used to match a pattern
 *  against strings. Regexps are created using the <code>/.../</code> and
 *  <code>%r{...}</code> literals, and by the <code>Regexp::new</code>
 *  constructor.
 *
 *  :include: doc/re.rdoc
 */

void
mrb_init_regexp(mrb_state *mrb)
{
  struct RClass *s;
  s = mrb->regex_class = mrb_define_class(mrb, "Regexp", mrb->object_class);
  MRB_SET_INSTANCE_TT(s, MRB_TT_REGEX);

    mrb_define_class_method(mrb, s, "compile",         mrb_reg_s_new_instance, ARGS_ANY());              /* 15.2.15.6.1  */
    mrb_define_class_method(mrb, s, "escape",          mrb_reg_s_quote,        ARGS_REQ(1));             /* 15.2.15.6.2  */
    mrb_define_class_method(mrb, s, "last_match",      mrb_reg_s_last_match,   ARGS_ANY());              /* 15.2.15.6.3  */
    mrb_define_class_method(mrb, s, "quote",           mrb_reg_s_quote,        ARGS_REQ(1));             /* 15.2.15.6.4  */

    mrb_define_method(mrb, s, "initialize",      mrb_reg_initialize_m, ARGS_ANY());                      /* 15.2.15.7.1  */
    mrb_define_method(mrb, s, "initialize_copy", mrb_reg_init_copy,    ARGS_REQ(1));                     /* 15.2.15.7.2  */
    mrb_define_method(mrb, s, "==",              mrb_reg_equal_m,      ARGS_REQ(1));                     /* 15.2.15.7.3  */
    mrb_define_method(mrb, s, "===",             mrb_reg_eqq,          ARGS_REQ(1));                     /* 15.2.15.7.4  */
    mrb_define_method(mrb, s, "=~",              mrb_reg_match,        ARGS_REQ(1));                     /* 15.2.15.7.5  */
    mrb_define_method(mrb, s, "casefold?",       mrb_reg_casefold_p,   ARGS_NONE());                     /* 15.2.15.7.6  */
    mrb_define_method(mrb, s, "match",           mrb_reg_match_m,      ARGS_ANY());                      /* 15.2.15.7.7  */
    mrb_define_method(mrb, s, "source",          mrb_reg_source,       ARGS_NONE());                     /* 15.2.15.7.8  */
    mrb_define_method(mrb, s, "to_s",            mrb_reg_to_s,         ARGS_NONE());                     /* 15.2.15.7.9 (x) */
    mrb_define_method(mrb, s, "inspect",         mrb_reg_inspect,      ARGS_NONE());                     /* 15.2.15.7.10(x) */
    mrb_define_method(mrb, s, "eql?",            mrb_reg_equal_m,      ARGS_REQ(1));                     /* 15.2.15.7.11(x) */
    mrb_define_method(mrb, s, "options",         mrb_reg_options,      ARGS_NONE());  /* XXX */

    mrb_define_const(mrb, s, "IGNORECASE", mrb_fixnum_value(ONIG_OPTION_IGNORECASE));
    mrb_define_const(mrb, s, "EXTENDED", mrb_fixnum_value(ONIG_OPTION_EXTEND));
    mrb_define_const(mrb, s, "MULTILINE", mrb_fixnum_value(ONIG_OPTION_MULTILINE));
    mrb_define_const(mrb, s, "FIXEDENCODING", mrb_fixnum_value(ARG_ENCODING_FIXED));

    s = mrb->match_class = mrb_define_class(mrb, "MatchData", mrb->object_class);
    mrb_undef_method(mrb, s, "new");

    mrb_define_method(mrb, s, "[]",              mrb_match_aref,        ARGS_ANY());                     /* 15.2.16.3.1  */
    mrb_define_method(mrb, s, "begin",           mrb_match_begin,       ARGS_REQ(1));                    /* 15.2.16.3.2  */
    mrb_define_method(mrb, s, "captures",        mrb_match_captures,    ARGS_NONE());                    /* 15.2.16.3.3  */
    mrb_define_method(mrb, s, "end",             mrb_match_end,         ARGS_REQ(1));                    /* 15.2.16.3.4  */
    mrb_define_method(mrb, s, "initialize_copy", mrb_match_init_copy,   ARGS_REQ(1));                    /* 15.2.16.3.5  */
    mrb_define_method(mrb, s, "length",          mrb_match_size,        ARGS_NONE());                    /* 15.2.16.3.6  */
    mrb_define_method(mrb, s, "offset",          mrb_match_offset,      ARGS_REQ(1));                    /* 15.2.16.3.7  */
    mrb_define_method(mrb, s, "post_match",      mrb_reg_match_post,    ARGS_NONE());                    /* 15.2.16.3.8  */
    mrb_define_method(mrb, s, "pre_match",       mrb_reg_match_pre,     ARGS_NONE());                    /* 15.2.16.3.9  */
    mrb_define_method(mrb, s, "size",            mrb_match_size,        ARGS_NONE());                    /* 15.2.16.3.10 */
    mrb_define_method(mrb, s, "string",          mrb_match_string,      ARGS_NONE());                    /* 15.2.16.3.11 */
    mrb_define_method(mrb, s, "to_a",            mrb_match_to_a,        ARGS_NONE());                    /* 15.2.16.3.12 */
    mrb_define_method(mrb, s, "to_s",            mrb_match_to_s,        ARGS_NONE());                    /* 15.2.16.3.13 */
    mrb_define_method(mrb, s, "inspect",         mrb_match_inspect,     ARGS_NONE());                    /* 15.2.16.3.14(x) */
    mrb_define_method(mrb, s, "==",              mrb_match_equal,       ARGS_REQ(1));                    /* 15.2.16.3.15(x) */
    mrb_define_method(mrb, s, "eql?",            mrb_match_equal,       ARGS_REQ(1));                    /* 15.2.16.3.16(x) */
}
/* ----------------1_8_7---------------------------------------- */
//`mrb_check_type'
//`mrb_reg_regsub'
//`mrb_backref_get'
//`mrb_memsearch'
//`mrb_reg_mbclen2'
//`mrb_reg_regcomp'
//`mrb_yield'


mrb_value
mrb_reg_regsub(mrb_state *mrb, mrb_value str, mrb_value src, struct re_registers *regs, mrb_value regexp)
{
  mrb_value val = mrb_nil_value();
  char *p, *s, *e;
  struct RString *ps = mrb_str_ptr(str);
  int no;

  p = s = ps->ptr;
  e = s + ps->len;

  while (s < e) {
    int c = *s;
    char *ss;

    if (c == -1) {
      s += e - s;
      continue;
    }
    ss = s;
    s++;

    if (c != '\\' || s == e) continue;

    if (!mrb_type(val)) {
      val = mrb_str_buf_new(mrb, ss-p);
    }
    mrb_str_buf_cat(mrb, val, p, ss-p);

    c = *s;
    if (c == -1) {
      s += e - s;
      mrb_str_buf_cat(mrb, val, ss, s-ss);
      p = s;
      continue;
    }
    s++;

    p = s;
    switch (c) {
      case '1': case '2': case '3': case '4':
      case '5': case '6': case '7': case '8': case '9':
        if (onig_noname_group_capture_is_active(RREGEXP(regexp)->ptr)) {
            no = c - '0';
        }
        else {
            continue;
        }
        break;

      case 'k':
        if (s < e && *s == '<') {
            char *name, *name_end;

            name_end = name = s + 1;
            while (name_end < e) {
                c = *name_end;
                if (c == '>') break;
                name_end += c == -1 ? e - name_end : 1;
            }
            if (name_end < e) {
	        no = name_to_backref_number(mrb, regs, RREGEXP(regexp), name, name_end);
                p = s = name_end + 1;
                break;
            }
            else {
                mrb_raise(mrb, E_RUNTIME_ERROR, "invalid group name reference format");
            }
        }

        mrb_str_buf_cat(mrb, val, ss, s-ss);
        continue;

      case '0':
      case '&':
        no = 0;
        break;

      case '`':
        mrb_str_buf_cat(mrb, val, RSTRING_PTR(src), BEG(0));
        continue;

      case '\'':
        mrb_str_buf_cat(mrb, val, RSTRING_PTR(src)+END(0), RSTRING_LEN(src)-END(0));
        continue;

      case '+':
        no = regs->num_regs-1;
        while (BEG(no) == -1 && no > 0) no--;
        if (no == 0) continue;
        break;

      case '\\':
        mrb_str_buf_cat(mrb, val, s-1, 1);
        continue;

      default:
        mrb_str_buf_cat(mrb, val, ss, s-ss);
        continue;
    }

    if (no >= 0) {
        if (no >= regs->num_regs) continue;
        if (BEG(no) == -1) continue;
        mrb_str_buf_cat(mrb, val, RSTRING_PTR(src)+BEG(no), END(no)-BEG(no));
    }
  }


  if (!mrb_type(val)) return str;
  if (p < e) {
    mrb_str_buf_cat(mrb, val, p, e-p);
  }
  return val;
}

static struct RNode *
lfp_svar_place(mrb_state *mrb, mrb_value *lfp)
{
    struct RNode *svar;
    if (lfp) {
      svar = (struct RNode *)((lfp)->value.p) - 1; /* [-1] */
    } else {
      svar = mrb->local_svar;
    }

    if (mrb->local_svar == NULL) {
      mrb->local_svar = (struct RNode *)mrb_malloc(mrb, sizeof(struct RNode)); /* XXX: Need GC */
      memset(mrb->local_svar, 0, sizeof(struct RNode));
      svar = mrb->local_svar;
    }
    return svar;
}

static mrb_value
lfp_svar_get(mrb_state *mrb, mrb_value *lfp, mrb_int key)
{
  struct RNode *svar = lfp_svar_place(mrb, lfp);

  switch (key) {
    case 0:
      return svar->u1.value;
    case 1:
      return svar->u2.value;
    default: {
      return svar->u3.value;
      /*const mrb_value hash = regs[GETARG_C(*svar)];//svar->u3.value;

      if (mrb_nil_p(hash)) {
          return mrb_nil_value();
      }
      else {
          return mrb_hash_get(mrb, hash, mrb_fixnum_value(key));//mrb_hash_lookup(hash, key);
      }*/
    }
  }
}

static void
lfp_svar_set(mrb_state *mrb, mrb_value *lfp, mrb_int key, mrb_value val)
{
  struct RNode *svar = lfp_svar_place(mrb, lfp);

  switch (key) {
    case 0:
      svar->u1.value = val;
      return;
    case 1:
      svar->u2.value = val;
      return;
    default: {
      svar->u3.value = val;
      //mrb_value hash = *svar;//svar->u3.value;

      //if (mrb_nil_p(hash)) {
      //    svar->u3.value = hash = mrb_hash_new(mrb, 0);
      //}
      //mrb_hash_aset(hash, key, val);
      //mrb_hash_set(mrb, hash, mrb_fixnum_value(key), val);
    }
  }
}

static mrb_value
vm_cfp_svar_get(mrb_state *mrb, mrb_int key)
{
  return lfp_svar_get(mrb, 0, key);
}

static void
vm_cfp_svar_set(mrb_state *mrb, mrb_int key, const mrb_value val)
{
  lfp_svar_set(mrb, 0, key, val);
}

static mrb_value
vm_svar_get(mrb_state *mrb, mrb_int key)
{
  return vm_cfp_svar_get(mrb, key);
}

static void
vm_svar_set(mrb_state *mrb, mrb_int key, mrb_value val)
{
  vm_cfp_svar_set(mrb, key, val);
}


int
mrb_reg_backref_number(mrb_state *mrb, mrb_value match, mrb_value backref)
{
    return match_backref_number(mrb, match, backref);
}

mrb_value
mrb_backref_get(mrb_state *mrb)
{
  return vm_svar_get(mrb, 1);
}

#define MAX_GLOBAL_MATCH_NUM 10
void
mrb_backref_set(mrb_state *mrb, mrb_value val)
{
  int i;

  mrb_gv_set(mrb, mrb_intern(mrb, "$&"), mrb_reg_nth_match(mrb, 0, val));
  mrb_gv_set(mrb, mrb_intern(mrb, "$~"), val);
  mrb_gv_set(mrb, mrb_intern(mrb, "$`"), mrb_reg_match_pre(mrb, val));
  mrb_gv_set(mrb, mrb_intern(mrb, "$`"), mrb_reg_match_post(mrb, val));

  for (i = 1; i < MAX_GLOBAL_MATCH_NUM; i++) {
    char sym[8];
    snprintf(sym, sizeof(sym), "$%d", i);
    mrb_gv_set(mrb, mrb_intern(mrb, sym), mrb_reg_nth_match(mrb, i, val));
  }

  vm_svar_set(mrb, 1, val);
}
#endif //ENABLE_REGEXP

#ifdef INCLUDE_ENCODING
static inline long
mrb_memsearch_qs(const unsigned char *xs, long m, const unsigned char *ys, long n)
{
  const unsigned char *x = xs, *xe = xs + m;
  const unsigned char *y = ys;
  int i, qstable[256];

  /* Preprocessing */
  for (i = 0; i < 256; ++i)
    qstable[i] = m + 1;
  for (; x < xe; ++x)
    qstable[*x] = xe - x;
  /* Searching */
  for (; y + m <= ys + n; y += *(qstable + y[m])) {
    if (*xs == *y && memcmp(xs, y, m) == 0)
        return y - ys;
  }
  return -1;
}

static inline unsigned int
mrb_memsearch_qs_utf8_hash(const unsigned char *x)
{
  register const unsigned int mix = 8353;
  register unsigned int h = *x;
  if (h < 0xC0) {
    return h + 256;
  }
  else if (h < 0xE0) {
    h *= mix;
    h += x[1];
  }
  else if (h < 0xF0) {
    h *= mix;
    h += x[1];
    h *= mix;
    h += x[2];
  }
  else if (h < 0xF5) {
    h *= mix;
    h += x[1];
    h *= mix;
    h += x[2];
    h *= mix;
    h += x[3];
  }
  else {
    return h + 256;
  }
  return (unsigned char)h;
}

static inline long
mrb_memsearch_qs_utf8(const unsigned char *xs, long m, const unsigned char *ys, long n)
{
  const unsigned char *x = xs, *xe = xs + m;
  const unsigned char *y = ys;
  int i, qstable[512];

  /* Preprocessing */
  for (i = 0; i < 512; ++i) {
    qstable[i] = m + 1;
  }
  for (; x < xe; ++x) {
    qstable[mrb_memsearch_qs_utf8_hash(x)] = xe - x;
  }
  /* Searching */
  for (; y + m <= ys + n; y += qstable[mrb_memsearch_qs_utf8_hash(y+m)]) {
    if (*xs == *y && memcmp(xs, y, m) == 0)
        return y - ys;
  }
  return -1;
}

int
mrb_memsearch(mrb_state *mrb, const void *x0, int m, const void *y0, int n, mrb_encoding *enc)
{
  const unsigned char *x = x0, *y = y0;

  if (m > n) return -1;
  else if (m == n) {
    return memcmp(x0, y0, m) == 0 ? 0 : -1;
  }
  else if (m < 1) {
    return 0;
  }
  else if (m == 1) {
    const unsigned char *ys = y, *ye = ys + n;
    for (; y < ye; ++y) {
      if (*x == *y)
        return y - ys;
    }
    return -1;
  }
  else {
    return mrb_memsearch_qs(x0, m, y0, n);
  }
}
#endif //INCLUDE_ENCODING

#ifdef ENABLE_REGEXP
mrb_value
mrb_reg_init_str(mrb_state *mrb, mrb_value re, mrb_value s, int options)
{
  onig_errmsg_buffer err = "";

  if (mrb_reg_initialize_str(mrb, re, s, options, err, NULL, 0) != 0) {
    printf("mrb_reg_raise_str(s, options, err);"); /* XXX: need mrb_reg_raise_str() */
  }

  return re;
}

mrb_value
mrb_reg_alloc(mrb_state *mrb)
{
  mrb_value dummy = mrb_nil_value();
  return mrb_reg_s_alloc(mrb, dummy);
}

mrb_value
mrb_reg_new_str(mrb_state *mrb, mrb_value s, int options)
{
  return mrb_reg_init_str(mrb, mrb_reg_alloc(mrb), s, options);
}

mrb_value
mrb_reg_new_literal(mrb_state *mrb, mrb_value s, int options)
{
  mrb_value str = mrb_str_new2(mrb, "");
  char cc, esc = '\\', *src;
  int i, len;

  src = RSTRING_PTR(s);
  len = RSTRING_LEN(s);
  for (i = 0; i < len; i++) {
    cc = 0;
    switch (src[i]) {
      case '\n': cc = 'n'; break;
      case '\r': cc = 'r'; break;
      case '\t': cc = 't'; break;
      case '\f': cc = 'f'; break;
      case '\013': cc = 'v'; break;
      case '\010': cc = 'b'; break;
      case '\007': cc = 'a'; break;
      case 033: cc = 'e'; break;
      case '\\': cc = '\\'; break;
      default: cc = 0; break;
    }

    if (cc == '\\' && i + 1 < len) {
      char n = src[i+1];
      if (n == '/') {
        continue;
      }
      if (n >= ' ' && n <= '~' && !(n >= '0' && n <= '9') &&
          !(n >= 'a' && n <= 'z') && !(n >= 'A' && n <= 'Z')) {
        /* escape char + symbol char */
        cc = 0;
      } else {
        /* escape char + alphabet */
        switch (n) {
          case 'w': case 'W': case 's': case 'S':
          case 'd': case 'D': case 'A': case 'Z':
          case 'z': case 'b': case 'B': case 'G':
            cc = 0;
            break;
        }
      }
    }

    if (cc) {
      mrb_str_buf_cat(mrb, str, &esc, 1);
      mrb_str_buf_cat(mrb, str, &cc, 1);
    } else {
      mrb_str_buf_cat(mrb, str, &src[i], 1);
    }
  }

  return mrb_reg_init_str(mrb, mrb_reg_alloc(mrb), str, options);
}

mrb_value
mrb_reg_regcomp(mrb_state *mrb, mrb_value str)
{
  return mrb_reg_new_str(mrb, str, 0);
}

int
re_adjust_startpos(struct re_pattern_buffer *bufp, const char *string, int size, int startpos, int range)
{
  /* Update the fastmap now if not correct already.  */
  /*if (!bufp->fastmap_accurate) {
    int ret = re_compile_fastmap0(bufp);
    if (ret) return ret;
  }*/

  /* Adjust startpos for mbc string */
  /*if (current_mbctype && startpos>0 && !(bufp->options&RE_OPTIMIZE_BMATCH)) {
    startpos = re_mbc_startpos(string, size, startpos, range);
  }*/
  return startpos;
}
#endif //ENABLE_REGEXP

#ifdef INCLUDE_ENCODING
static const unsigned char mbctab_ascii[] = {
  0, 0, 0, 0, 0, 0, 0, 0, 0, 0, 0, 0, 0, 0, 0, 0,
  0, 0, 0, 0, 0, 0, 0, 0, 0, 0, 0, 0, 0, 0, 0, 0,
  0, 0, 0, 0, 0, 0, 0, 0, 0, 0, 0, 0, 0, 0, 0, 0,
  0, 0, 0, 0, 0, 0, 0, 0, 0, 0, 0, 0, 0, 0, 0, 0,
  0, 0, 0, 0, 0, 0, 0, 0, 0, 0, 0, 0, 0, 0, 0, 0,
  0, 0, 0, 0, 0, 0, 0, 0, 0, 0, 0, 0, 0, 0, 0, 0,
  0, 0, 0, 0, 0, 0, 0, 0, 0, 0, 0, 0, 0, 0, 0, 0,
  0, 0, 0, 0, 0, 0, 0, 0, 0, 0, 0, 0, 0, 0, 0, 0,
  0, 0, 0, 0, 0, 0, 0, 0, 0, 0, 0, 0, 0, 0, 0, 0,
  0, 0, 0, 0, 0, 0, 0, 0, 0, 0, 0, 0, 0, 0, 0, 0,
  0, 0, 0, 0, 0, 0, 0, 0, 0, 0, 0, 0, 0, 0, 0, 0,
  0, 0, 0, 0, 0, 0, 0, 0, 0, 0, 0, 0, 0, 0, 0, 0,
  0, 0, 0, 0, 0, 0, 0, 0, 0, 0, 0, 0, 0, 0, 0, 0,
  0, 0, 0, 0, 0, 0, 0, 0, 0, 0, 0, 0, 0, 0, 0, 0,
  0, 0, 0, 0, 0, 0, 0, 0, 0, 0, 0, 0, 0, 0, 0, 0,
  0, 0, 0, 0, 0, 0, 0, 0, 0, 0, 0, 0, 0, 0, 0, 0,
};
const unsigned char *re_mbctab = mbctab_ascii;

#define is_identchar(p,e,enc) (mrb_enc_isalnum(*p,enc) || (*p) == '_' || !ISASCII(*p))

static int
is_special_global_name(const char *m, const char *e, mrb_encoding *enc)
{
    int mb = 0;

    if (m >= e) return 0;
    switch (*m) {
      case '~': case '*': case '$': case '?': case '!': case '@':
      case '/': case '\\': case ';': case ',': case '.': case '=':
      case ':': case '<': case '>': case '\"':
      case '&': case '`': case '\'': case '+':
      case '0':
        ++m;
        break;
      case '-':
        ++m;
        if (m < e && is_identchar(m, e, enc)) {
            if (!ISASCII(*m)) mb = 1;
            m += e - m;
        }
        break;
      default:
        if (!mrb_enc_isdigit(*m, enc)) return 0;
        do {
            if (!ISASCII(*m)) mb = 1;
            ++m;
        } while (m < e && mrb_enc_isdigit(*m, enc));
    }
    return m == e ? mb + 1 : 0;
}

int
mrb_enc_symname2_p(const char *name, long len, mrb_encoding *enc)
{
    const char *m = name;
    const char *e = m + len;
    int localid = FALSE;

    if (!m) return FALSE;
    switch (*m) {
      case '\0':
        return FALSE;

      case '$':
        if (is_special_global_name(++m, e, enc)) return TRUE;
        goto id;

      case '@':
        if (*++m == '@') ++m;
        goto id;

      case '<':
        switch (*++m) {
          case '<': ++m; break;
          case '=': if (*++m == '>') ++m; break;
          default: break;
        }
        break;

      case '>':
        switch (*++m) {
          case '>': case '=': ++m; break;
        }
        break;

      case '=':
        switch (*++m) {
          case '~': ++m; break;
          case '=': if (*++m == '=') ++m; break;
          default: return FALSE;
        }
        break;

      case '*':
        if (*++m == '*') ++m;
        break;

      case '+': case '-':
        if (*++m == '@') ++m;
        break;

      case '|': case '^': case '&': case '/': case '%': case '~': case '`':
        ++m;
        break;

      case '[':
        if (*++m != ']') return FALSE;
        if (*++m == '=') ++m;
        break;

      case '!':
        switch (*++m) {
          case '\0': return TRUE;
          case '=': case '~': ++m; break;
          default: return FALSE;
        }
        break;

      default:
        localid = !mrb_enc_isupper(*m, enc);
id:
        if (m >= e || (*m != '_' && !mrb_enc_isalpha(*m, enc) && ISASCII(*m)))
            return FALSE;
        while (m < e && is_identchar(m, e, enc)) m += e - m;
        if (localid) {
            switch (*m) {
              case '!': case '?': case '=': ++m;
            }
        }
        break;
    }
    return m == e;
}

int
mrb_enc_symname_p(const char *name, mrb_encoding *enc)
{
    return mrb_enc_symname2_p(name, strlen(name), enc);
}
#endif //INCLUDE_ENCODING<|MERGE_RESOLUTION|>--- conflicted
+++ resolved
@@ -388,13 +388,8 @@
     char opts[4];
     mrb_reg_check(mrb, re);
     if (*option_to_str(opts, RREGEXP(re)->ptr->options))
-<<<<<<< HEAD
         mrb_str_buf_cat(mrb, str, opts, strlen(opts));
-    if (RBASIC(re)->flags & REG_ENCODING_NONE)
-=======
-        mrb_str_buf_cat(mrb, str, opts, strlen(opts));//mrb_str_buf_cat2(str, opts);
     if (mrb_basic(re)->flags & REG_ENCODING_NONE)
->>>>>>> 3ceadfa5
         mrb_str_buf_cat(mrb, str, "n", 1);
   }
 
@@ -1248,11 +1243,7 @@
 
       switch (mrb_type(idx)) {
         case MRB_TT_SYMBOL:
-<<<<<<< HEAD
-          p = mrb_sym2name(mrb, SYM2ID(idx));
-=======
           p = mrb_sym2name(mrb, mrb_symbol(idx));
->>>>>>> 3ceadfa5
           goto name_to_backref;
           break;
         case MRB_TT_STRING:

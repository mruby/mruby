--- conflicted
+++ resolved
@@ -955,12 +955,7 @@
 {
   const char *fmt = format;
   char c;
-<<<<<<< HEAD
   mrb_int i = 0;
-  va_list ap;
-=======
-  int i = 0;
->>>>>>> c6f0452d
   mrb_callinfo *ci = mrb->c->ci;
   mrb_int argc = ci->n;
   const mrb_value *argv = ci->stack+1;
@@ -1186,32 +1181,6 @@
         }
       }
       break;
-<<<<<<< HEAD
-=======
-    case 'I':
-      {
-        void* *p;
-        struct RClass *klass;
-
-        p = GET_ARG(void**);
-        klass = GET_ARG(struct RClass*);
-        if (pickarg) {
-          if (altmode && mrb_nil_p(*pickarg)) {
-            *p = NULL;
-          }
-          else {
-            if (!mrb_obj_is_kind_of(mrb, *pickarg, klass)) {
-              mrb_raisef(mrb, E_TYPE_ERROR, "%v is not a %C", *pickarg, klass);
-            }
-            if (!mrb_istruct_p(*pickarg)) {
-              mrb_raisef(mrb, E_TYPE_ERROR, "%v is not inline struct", *pickarg);
-            }
-            *p = mrb_istruct_ptr(*pickarg);
-          }
-        }
-      }
-      break;
->>>>>>> c6f0452d
 #ifndef MRB_NO_FLOAT
     case 'f':
       {

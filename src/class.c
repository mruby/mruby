/*
** class.c - Class class
**
** See Copyright Notice in mruby.h
*/

#include "mruby.h"
#include <stdarg.h>
#include <stdio.h>
#include "mruby/class.h"
#include "mruby/proc.h"
#include "mruby/string.h"
#include "mruby/numeric.h"
#include "mruby/variable.h"
#include "mruby/array.h"
#include "error.h"

KHASH_DEFINE(mt, mrb_sym, struct RProc*, 1, kh_int_hash_func, kh_int_hash_equal);

typedef struct fc_result {
    mrb_sym name;
    struct RClass * klass;
    mrb_value path;
    struct RClass * track;
    struct fc_result *prev;
} fcresult_t;

void
mrb_gc_mark_mt(mrb_state *mrb, struct RClass *c)
{
  khiter_t k;
  khash_t(mt) *h = c->mt;

  if (!h) return;
  for (k = kh_begin(h); k != kh_end(h); k++) {
    if (kh_exist(h, k)){
      struct RProc *m = kh_value(h, k);
      if (m) {
	mrb_gc_mark(mrb, (struct RBasic*)m);
      }
    }
  }
}

size_t
mrb_gc_mark_mt_size(mrb_state *mrb, struct RClass *c)
{
  khash_t(mt) *h = c->mt;

  if (!h) return 0;
  return kh_size(h);
}

void
mrb_gc_free_mt(mrb_state *mrb, struct RClass *c)
{
  kh_destroy(mt, c->mt);
}

void
mrb_name_class(mrb_state *mrb, struct RClass *c, mrb_sym name)
{
  mrb_obj_iv_set(mrb, (struct RObject*)c,
                 mrb_intern(mrb, "__classid__"), mrb_symbol_value(name));
}

static void
make_metaclass(mrb_state *mrb, struct RClass *c)
{
  struct RClass *sc;

  if (c->c->tt == MRB_TT_SCLASS) {
    return;
  }
  sc = (struct RClass*)mrb_obj_alloc(mrb, MRB_TT_SCLASS, mrb->class_class);
  sc->mt = 0;
  if (!c->super) {
    sc->super = mrb->class_class;
  }
  else {
    sc->super = c->super->c;
  }
  c->c = sc;
  mrb_field_write_barrier(mrb, (struct RBasic*)c, (struct RBasic*)sc);
  mrb_field_write_barrier(mrb, (struct RBasic*)sc, (struct RBasic*)sc->super);
}

struct RClass*
mrb_define_module_id(mrb_state *mrb, mrb_sym name)
{
  struct RClass *m = mrb_module_new(mrb);

  mrb_obj_iv_set(mrb, (struct RObject*)mrb->object_class,
             name, mrb_obj_value(m));
  mrb_name_class(mrb, m, name);

  return m;
}

struct RClass*
mrb_define_module(mrb_state *mrb, const char *name)
{
  return mrb_define_module_id(mrb, mrb_intern(mrb, name));
}

static void
setup_class(mrb_state *mrb, mrb_value outer, struct RClass *c, mrb_sym id)
{
  mrb_name_class(mrb, c, id);
  mrb_const_set(mrb, outer, id, mrb_obj_value(c));
  mrb_obj_iv_set(mrb, (struct RObject*)c,
                 mrb_intern(mrb, "__outer__"), outer);
}

struct RClass*
mrb_class_outer_module(mrb_state *mrb, struct RClass *c)
{
  mrb_value outer;

  outer = mrb_obj_iv_get(mrb, (struct RObject*)c, mrb_intern(mrb, "__outer__"));
  if (mrb_nil_p(outer)) return 0;
  return mrb_class_ptr(outer);
}

struct RClass*
mrb_vm_define_module(mrb_state *mrb, mrb_value outer, mrb_sym id)
{
  struct RClass *c;
  mrb_value v;

  if (mrb_const_defined(mrb, outer, id)) {
    v = mrb_const_get(mrb, outer, id);
    c = mrb_class_ptr(v);
  }
  else {
    c = mrb_module_new(mrb);
    setup_class(mrb, outer, c, id);
  }
  return c;
}

struct RClass*
mrb_define_class_id(mrb_state *mrb, mrb_sym name, struct RClass *super)
{
  struct RClass *c = mrb_class_new(mrb, super);

  mrb_obj_iv_set(mrb, (struct RObject*)mrb->object_class,
                 name, mrb_obj_value(c));
  mrb_name_class(mrb, c, name);

  return c;
}

struct RClass*
mrb_define_class(mrb_state *mrb, const char *name, struct RClass *super)
{
  struct RClass *c;
  c = mrb_define_class_id(mrb, mrb_intern(mrb, name), super);
  return c;
}

struct RClass*
mrb_vm_define_class(mrb_state *mrb, mrb_value outer, mrb_value super, mrb_sym id)
{
  struct RClass *c, *s;

  if (mrb_const_defined(mrb, outer, id)) {
    mrb_value v = mrb_const_get(mrb, outer, id);

    mrb_check_type(mrb, v, MRB_TT_CLASS);
    c = mrb_class_ptr(v);
    if (!mrb_nil_p(super)) {
      if (mrb_type(super) != MRB_TT_CLASS) {
        mrb_raisef(mrb, E_TYPE_ERROR, "superclass must be a Class (%s given)", mrb_obj_classname(mrb, super));
      }

      if (!c->super || mrb_class_ptr(super) != mrb_class_real(c->super)) {
        mrb_raisef(mrb, E_TYPE_ERROR, "superclass mismatch for class %s", mrb_sym2name(mrb, id));
      }
    }

    return c;
  }

  if (!mrb_nil_p(super)) {
    if (mrb_type(super) != MRB_TT_CLASS) {
      mrb_raisef(mrb, E_TYPE_ERROR, "superclass must be a Class (%s given)", mrb_obj_classname(mrb, super));
    }
    s = mrb_class_ptr(super);
  }
  else {
    s = mrb->object_class;
  }

  c = mrb_class_new(mrb, s);
  setup_class(mrb, outer, c, id);
  mrb_funcall(mrb, mrb_obj_value(s), "inherited", 1, mrb_obj_value(c));

  return c;
}

static struct RClass *
class_from_sym(mrb_state *mrb, struct RClass *klass, mrb_sym id)
{
  mrb_value c = mrb_const_get(mrb, mrb_obj_value(klass), id);

  if (mrb_type(c) != MRB_TT_MODULE && mrb_type(c) != MRB_TT_CLASS) {
    mrb_raisef(mrb, E_TYPE_ERROR, "%s is not a class/module", mrb_sym2name(mrb, id));
  }
  return mrb_class_ptr(c);
}

struct RClass *
mrb_class_get(mrb_state *mrb, const char *name)
{
  return class_from_sym(mrb, mrb->object_class, mrb_intern(mrb, name));
}

/*!
 * Defines a class under the namespace of \a outer.
 * \param outer  a class which contains the new class.
 * \param id     name of the new class
 * \param super  a class from which the new class will derive.
 *               NULL means \c Object class.
 * \return the created class
 * \throw TypeError if the constant name \a name is already taken but
 *                  the constant is not a \c Class.
 * \throw NameError if the class is already defined but the class can not
 *                  be reopened because its superclass is not \a super.
 * \post top-level constant named \a name refers the returned class.
 *
 * \note if a class named \a name is already defined and its superclass is
 *       \a super, the function just returns the defined class.
 */
struct RClass *
mrb_define_class_under(mrb_state *mrb, struct RClass *outer, const char *name, struct RClass *super)
{
  struct RClass * c;
  mrb_sym id = mrb_intern(mrb, name);

  if (mrb_const_defined_at(mrb, outer, id)) {
    c = class_from_sym(mrb, outer, id);
    if (mrb_class_real(c->super) != super) {
        mrb_name_error(mrb, id, "%s is already defined", mrb_sym2name(mrb, id));
    }
    return c;
  }
  if (!super) {
    mrb_warn("no super class for `%s::%s', Object assumed",
             mrb_obj_classname(mrb, mrb_obj_value(outer)), mrb_sym2name(mrb, id));
  }
  c = mrb_class_new(mrb, super);
  setup_class(mrb, mrb_obj_value(outer), c, id);

  return c;
}

struct RClass *
mrb_define_module_under(mrb_state *mrb, struct RClass *outer, const char *name)
{
  struct RClass * c;
  mrb_sym id = mrb_intern(mrb, name);

  if (mrb_const_defined_at(mrb, outer, id)) {
    c = class_from_sym(mrb, outer, id);
    return c;
  }
  c = mrb_module_new(mrb);
  setup_class(mrb, mrb_obj_value(outer), c, id);

  return c;
}

void
mrb_define_method_raw(mrb_state *mrb, struct RClass *c, mrb_sym mid, struct RProc *p)
{
  khash_t(mt) *h = c->mt;
  khiter_t k;

  if (!h) h = c->mt = kh_init(mt, mrb);
  k = kh_put(mt, h, mid);
  kh_value(h, k) = p;
}

void
mrb_define_method_id(mrb_state *mrb, struct RClass *c, mrb_sym mid, mrb_func_t func, int aspec)
{
  struct RProc *p;

  p = mrb_proc_new_cfunc(mrb, func);
  p->target_class = c;
  mrb_define_method_raw(mrb, c, mid, p);
}

void
mrb_define_method(mrb_state *mrb, struct RClass *c, const char *name, mrb_func_t func, int aspec)
{
  mrb_define_method_id(mrb, c, mrb_intern(mrb, name), func, aspec);
}

void
mrb_define_method_vm(mrb_state *mrb, struct RClass *c, mrb_sym name, mrb_value body)
{
  khash_t(mt) *h = c->mt;
  khiter_t k;
  struct RProc *p;

  if (!h) h = c->mt = kh_init(mt, mrb);
  k = kh_put(mt, h, name);
  p = mrb_proc_ptr(body);
  kh_value(h, k) = p;
}

static mrb_value
check_type(mrb_state *mrb, mrb_value val, enum mrb_vtype t, const char *c, const char *m)
{
  mrb_value tmp;

  tmp = mrb_check_convert_type(mrb, val, t, c, m);
  if (mrb_nil_p(tmp)) {
    mrb_raisef(mrb, E_TYPE_ERROR, "expected %s", c);
  }
  return tmp;
}

static mrb_value
to_str(mrb_state *mrb, mrb_value val)
{
  return check_type(mrb, val, MRB_TT_STRING, "String", "to_str");
}

static mrb_value
to_ary(mrb_state *mrb, mrb_value val)
{
  return check_type(mrb, val, MRB_TT_ARRAY, "Array", "to_ary");
}

static mrb_value
to_hash(mrb_state *mrb, mrb_value val)
{
  return check_type(mrb, val, MRB_TT_HASH, "Hash", "to_hash");
}

/*
  retrieve arguments from mrb_state.

  mrb_get_args(mrb, format, ...)
  
  returns number of arguments parsed.

  fortmat specifiers:

   o: Object [mrb_value]
   S: String [mrb_value]
   A: Array [mrb_value]
   H: Hash [mrb_value]
   s: String [char*,int]
   z: String [char*]
   a: Array [mrb_value*,int]
   f: Float [mrb_float]
   i: Integer [mrb_int]
   n: Symbol [mrb_sym]
   &: Block [mrb_value]
   *: rest argument [mrb_value*,int]
   |: optional
 */
int
mrb_get_args(mrb_state *mrb, const char *format, ...)
{
  char c;
  int i = 0;
  mrb_value *sp = mrb->stack + 1;
  va_list ap;
  int argc = mrb->ci->argc;
  int opt = 0;

  va_start(ap, format);
  if (argc < 0) {
    struct RArray *a = mrb_ary_ptr(mrb->stack[1]);

    argc = a->len;
    sp = a->ptr;
  }
  while ((c = *format++)) {
    switch (c) {
    case '|': case '*': case '&':
      break;
    default:
      if (argc <= i && !opt) {
	mrb_raise(mrb, E_ARGUMENT_ERROR, "wrong number of arguments");
      }
    }

    switch (c) {
    case 'o':
      {
        mrb_value *p;

        p = va_arg(ap, mrb_value*);
	if (i < argc) {
	  *p = *sp++;
	  i++;
	}
      }
      break;
    case 'S':
      {
        mrb_value *p;

        p = va_arg(ap, mrb_value*);
	if (i < argc) {
	  *p = to_str(mrb, *sp++);
	  i++;
	}
      }
      break;
    case 'A':
      {
        mrb_value *p;

        p = va_arg(ap, mrb_value*);
	if (i < argc) {
	  *p = to_ary(mrb, *sp++);
	  i++;
	}
      }
      break;
    case 'H':
      {
        mrb_value *p;

        p = va_arg(ap, mrb_value*);
	if (i < argc) {
	  *p = to_hash(mrb, *sp++);
	  i++;
	}
      }
      break;
    case 's':
      {
	mrb_value ss;
        struct RString *s;
        char **ps = 0;
        int *pl = 0;

	ps = va_arg(ap, char**);
	pl = va_arg(ap, int*);
	if (i < argc) {
	  ss = to_str(mrb, *sp++);
	  s = mrb_str_ptr(ss);
	  *ps = s->ptr;
	  *pl = s->len;
	  i++;
	}
      }
      break;
    case 'z':
      {
	mrb_value ss;
        struct RString *s;
        char **ps;

	ps = va_arg(ap, char**);
	if (i < argc) {
	  ss = to_str(mrb, *sp++);
	  s = mrb_str_ptr(ss);
	  if (strlen(s->ptr) != s->len) {
	    mrb_raise(mrb, E_ARGUMENT_ERROR, "String contains NUL");
	  }
	  *ps = s->ptr;
	  i++;
	}
      }
      break;
    case 'a':
      {
	mrb_value aa;
        struct RArray *a;
        mrb_value **pb;
        int *pl;

	pb = va_arg(ap, mrb_value**);
	pl = va_arg(ap, int*);
	if (i < argc) {
	  aa = to_ary(mrb, *sp++);
	  a = mrb_ary_ptr(aa);
	  *pb = a->ptr;
	  *pl = a->len;
	  i++;
	}
      }
      break;
    case 'f':
      {
        mrb_float *p;

        p = va_arg(ap, mrb_float*);
	if (i < argc) {
	  switch (mrb_type(*sp)) {
	  case MRB_TT_FLOAT:
	    *p = mrb_float(*sp);
	    break;
	  case MRB_TT_FIXNUM:
	    *p = (mrb_float)mrb_fixnum(*sp);
	    break;
	  case MRB_TT_STRING:
	    mrb_raise(mrb, E_TYPE_ERROR, "String can't be coerced into Float");
	    break;
	  default:
	    {
	      mrb_value tmp;

	      tmp = mrb_convert_type(mrb, *sp, MRB_TT_FLOAT, "Float", "to_f");
	      *p = mrb_float(tmp);
	    }
	    break;
	  }
	  sp++;
	  i++;
	}
      }
      break;
    case 'i':
      {
        mrb_int *p;

        p = va_arg(ap, mrb_int*);
	if (i < argc) {
	  switch (mrb_type(*sp)) {
	  case MRB_TT_FIXNUM:
	    *p = mrb_fixnum(*sp);
	    break;
	  case MRB_TT_FLOAT:
	    {
	      mrb_float f = mrb_float(*sp);

	      if (!FIXABLE(f)) {
		mrb_raise(mrb, E_RANGE_ERROR, "float too big for int");
	      }
	      *p = (mrb_int)f;
	    }
	    break;
	  case MRB_TT_FALSE:
	    *p = 0;
	    break;
	  default:
	    {
	      mrb_value tmp;

	      tmp = mrb_convert_type(mrb, *sp, MRB_TT_FIXNUM, "Integer", "to_int");
	      *p = mrb_fixnum(tmp);
	    }
	    break;
	  }
	  sp++;
	  i++;
	}
      }
      break;
    case 'n':
      {
	mrb_sym *symp;

	symp = va_arg(ap, mrb_sym*);
	if (i < argc) {
	  mrb_value ss;

	  ss = *sp++;
	  if (mrb_type(ss) == MRB_TT_SYMBOL) {
	    *symp = mrb_symbol(ss);
	  }
	  else {
	    *symp = mrb_intern_str(mrb, to_str(mrb, ss));
	  }
	  i++;
	}
      }
      break;

    case '&':
      {
        mrb_value *p, *bp;

        p = va_arg(ap, mrb_value*);
        if (mrb->ci->argc < 0) {
          bp = mrb->stack + 2;
        }
	else {
          bp = mrb->stack + mrb->ci->argc + 1;
	}
        *p = *bp;
      }
      break;
    case '|':
      opt = 1;
      break;

    case '*':
      {
        mrb_value **var;
	int *pl;

        var = va_arg(ap, mrb_value**);
        pl = va_arg(ap, int*);
        if (argc > i) {
          *pl = argc-i;
          if (*pl > 0) {
	    *var = sp;
            i = argc;
          }
	  i = argc;
	  sp += *pl;
        }
        else {
          *pl = 0;
          *var = NULL;
        }
      }
      break;
    default:
      mrb_raisef(mrb, E_ARGUMENT_ERROR, "invalide argument specifier %c", c);
      break;
    }
  }
  if (!c && argc > i) {
    mrb_raise(mrb, E_ARGUMENT_ERROR, "wrong number of arguments");
  }
  va_end(ap);
  return i;
}

static struct RClass*
boot_defclass(mrb_state *mrb, struct RClass *super)
{
  struct RClass *c;

  c = (struct RClass*)mrb_obj_alloc(mrb, MRB_TT_CLASS, mrb->class_class);
  c->super = super ? super : mrb->object_class;
  mrb_field_write_barrier(mrb, (struct RBasic*)c, (struct RBasic*)super);
  c->mt = kh_init(mt, mrb);
  return c;
}

void
mrb_include_module(mrb_state *mrb, struct RClass *c, struct RClass *m)
{
  struct RClass *ins_pos;

  ins_pos = c;
  while (m) {
    struct RClass *p = c, *ic;
    int superclass_seen = 0;

    while(p) {
      if (c != p && p->tt == MRB_TT_CLASS) {
	superclass_seen = 1;
      }
      else if (p->mt == m->mt){
	if (p->tt == MRB_TT_ICLASS && !superclass_seen) {
	  ins_pos = p;
	}
	goto skip;
      }
      p = p->super;
    }
    ic = (struct RClass*)mrb_obj_alloc(mrb, MRB_TT_ICLASS, mrb->class_class);
    if (m->tt == MRB_TT_ICLASS) {
      ic->c = m->c;
    }
    else {
      ic->c = m;
    }
    ic->mt = m->mt;
    ic->iv = m->iv;
    ic->super = ins_pos->super;
    ins_pos->super = ic;
    mrb_field_write_barrier(mrb, (struct RBasic*)ins_pos, (struct RBasic*)ic);
    ins_pos = ic;
  skip:
    m = m->super;
  }
}

static mrb_value
mrb_mod_append_features(mrb_state *mrb, mrb_value mod)
{
  mrb_value klass;

  mrb_check_type(mrb, mod, MRB_TT_MODULE);
  mrb_get_args(mrb, "o", &klass);
  mrb_include_module(mrb, mrb_class_ptr(klass), mrb_class_ptr(mod));
  return mod;
}

static mrb_value
mrb_mod_include(mrb_state *mrb, mrb_value klass)
{
  mrb_value *argv;
  int argc, i;

  mrb_get_args(mrb, "*", &argv, &argc);
  for (i=0; i<argc; i++) {
    mrb_check_type(mrb, argv[i], MRB_TT_MODULE);
  }
  while (argc--) {
    mrb_funcall(mrb, argv[argc], "append_features", 1, klass);
    mrb_funcall(mrb, argv[argc], "included", 1, klass);
  }

  return klass;
}

static mrb_value
mrb_mod_ancestors(mrb_state *mrb, mrb_value self)
{
  mrb_value result;
  struct RClass *c = mrb_class_ptr(self);

  result = mrb_ary_new(mrb);
  while (c) {
    if (c->tt == MRB_TT_ICLASS) {
      mrb_ary_push(mrb, result, mrb_obj_value(c->c));
    }
    else {
      mrb_ary_push(mrb, result, mrb_obj_value(c));
    }
    c = c->super;
  }

  return result;
}

static mrb_value
mrb_mod_extend_object(mrb_state *mrb, mrb_value mod)
{
  mrb_value obj;

  mrb_check_type(mrb, mod, MRB_TT_MODULE);
  mrb_get_args(mrb, "o", &obj);
  mrb_include_module(mrb, mrb_class_ptr(mrb_singleton_class(mrb, obj)), mrb_class_ptr(mod));
  return mod;
}

static mrb_value
mrb_mod_included_modules(mrb_state *mrb, mrb_value self)
{
  mrb_value result;
  struct RClass *c = mrb_class_ptr(self);

  result = mrb_ary_new(mrb);
  while (c) {
    if (c->tt == MRB_TT_ICLASS) {
      mrb_ary_push(mrb, result, mrb_obj_value(c->c));
    }
    c = c->super;
  }

  return result;
}

static struct RClass *
mrb_singleton_class_ptr(mrb_state *mrb, struct RClass *c)
{
  struct RClass *sc;

  if (c->tt == MRB_TT_SCLASS) {
    return c;
  }
  sc = (struct RClass*)mrb_obj_alloc(mrb, MRB_TT_SCLASS, mrb->class_class);
  sc->mt = 0;
  sc->super = c;
  mrb_field_write_barrier(mrb, (struct RBasic*)sc, (struct RBasic*)c);

  return sc;
}

mrb_value
mrb_singleton_class(mrb_state *mrb, mrb_value v)
{
  struct RBasic *obj;

  switch (mrb_type(v)) {
  case MRB_TT_FALSE:
    if (mrb_nil_p(v))
      return mrb_obj_value(mrb->nil_class);
    return mrb_obj_value(mrb->false_class);
  case MRB_TT_TRUE:
    return mrb_obj_value(mrb->true_class);
  case MRB_TT_MAIN:
    return mrb_obj_value(mrb->object_class);
  case MRB_TT_SYMBOL:
  case MRB_TT_FIXNUM:
  case MRB_TT_FLOAT:
    mrb_raise(mrb, E_TYPE_ERROR, "can't define singleton");
    return mrb_nil_value();    /* not reached */
  default:
    break;
  }
  obj = mrb_object(v);
  obj->c = mrb_singleton_class_ptr(mrb, obj->c);
  return mrb_obj_value(obj->c);
}

void
mrb_define_singleton_method(mrb_state *mrb, struct RObject *o, const char *name, mrb_func_t func, int aspec)
{
  o->c = mrb_singleton_class_ptr(mrb, o->c);
  mrb_define_method_id(mrb, o->c, mrb_intern(mrb, name), func, aspec);
}

void
mrb_define_class_method(mrb_state *mrb, struct RClass *c, const char *name, mrb_func_t func, int aspec)
{
  mrb_define_singleton_method(mrb, (struct RObject*)c, name, func, aspec);
}

void
mrb_define_module_function(mrb_state *mrb, struct RClass *c, const char *name, mrb_func_t func, int aspec)
{
  mrb_define_class_method(mrb, c, name, func, aspec);
  mrb_define_method(mrb, c, name, func, aspec);
}

struct RProc*
mrb_method_search_vm(mrb_state *mrb, struct RClass **cp, mrb_sym mid)
{
  khiter_t k;
  struct RProc *m;
  struct RClass *c = *cp;

  while (c) {
    khash_t(mt) *h = c->mt;

    if (h) {
      k = kh_get(mt, h, mid);
      if (k != kh_end(h)) {
        m = kh_value(h, k);
        if (!m) break;
        *cp = c;
        return m;
      }
    }
    c = c->super;
  }
  return 0;                  /* no method */
}

struct RProc*
mrb_method_search(mrb_state *mrb, struct RClass* c, mrb_sym mid)
{
  struct RProc *m;

  m = mrb_method_search_vm(mrb, &c, mid);
  if (!m) {
    mrb_value inspect = mrb_funcall(mrb, mrb_obj_value(c), "inspect", 0);
    if (RSTRING_LEN(inspect) > 64) {
      inspect = mrb_any_to_s(mrb, mrb_obj_value(c));
    }
    mrb_raisef(mrb, E_NAME_ERROR, "undefined method '%s' for class %s",
        mrb_sym2name(mrb, mid), RSTRING_PTR(inspect));
  }
  return m;
}

void
mrb_obj_call_init(mrb_state *mrb, mrb_value obj, int argc, mrb_value *argv)
{
  mrb_funcall_argv(mrb, obj, mrb->init_sym, argc, argv);
}

/*
 *  call-seq:
 *     class.new(args, ...)    ->  obj
 *
 *  Calls <code>allocate</code> to create a new object of
 *  <i>class</i>'s class, then invokes that object's
 *  <code>initialize</code> method, passing it <i>args</i>.
 *  This is the method that ends up getting called whenever
 *  an object is constructed using .new.
 *
 */
mrb_value
mrb_class_new_instance(mrb_state *mrb, int argc, mrb_value *argv, struct RClass * klass)
{
  mrb_value obj;
  struct RClass * c = (struct RClass*)mrb_obj_alloc(mrb, klass->tt, klass);
  c->super = klass;
  obj = mrb_obj_value(c);
  mrb_obj_call_init(mrb, obj, argc, argv);
  return obj;
}

mrb_value
mrb_class_new_instance_m(mrb_state *mrb, mrb_value klass)
{
  mrb_value *argv;
  mrb_value blk;
  struct RClass *k = mrb_class_ptr(klass);
  struct RClass *c;
  int argc;
  mrb_value obj;

  mrb_get_args(mrb, "*&", &argv, &argc, &blk);
  c = (struct RClass*)mrb_obj_alloc(mrb, k->tt, k);
  c->super = k;
  obj = mrb_obj_value(c);
  mrb_funcall_with_block(mrb, obj, mrb->init_sym, argc, argv, blk);

  return obj;
}

mrb_value
mrb_instance_new(mrb_state *mrb, mrb_value cv)
{
  struct RClass *c = mrb_class_ptr(cv);
  struct RObject *o;
  enum mrb_vtype ttype = MRB_INSTANCE_TT(c);
  mrb_value obj, blk;
  mrb_value *argv;
  int argc;

  if (ttype == 0) ttype = MRB_TT_OBJECT;
  o = (struct RObject*)mrb_obj_alloc(mrb, ttype, c);
  obj = mrb_obj_value(o);
  mrb_get_args(mrb, "*&", &argv, &argc, &blk);
  mrb_funcall_with_block(mrb, obj, mrb->init_sym, argc, argv, blk);

  return obj;
}

mrb_value
mrb_class_new_class(mrb_state *mrb, mrb_value cv)
{
  mrb_value super;
  struct RClass *new_class;

  if (mrb_get_args(mrb, "|o", &super) == 0) {
    super = mrb_obj_value(mrb->object_class);
  }
  new_class = mrb_class_new(mrb, mrb_class_ptr(super));
  return mrb_obj_value(new_class);
}

mrb_value
mrb_class_superclass(mrb_state *mrb, mrb_value klass)
{
  struct RClass *c;
  mrb_value superclass;

  c = mrb_class_ptr(klass);
  if (c->super)
    superclass = mrb_obj_value(mrb_class_real(c->super));
  else
    superclass = mrb_nil_value();

  return superclass;
}

static mrb_value
mrb_bob_init(mrb_state *mrb, mrb_value cv)
{
  return mrb_nil_value();
}

static mrb_value
mrb_bob_not(mrb_state *mrb, mrb_value cv)
{
  if (mrb_test(cv))
    return mrb_false_value();
  return mrb_true_value();
}

/* 15.3.1.3.30 */
/*
 *  call-seq:
 *     obj.method_missing(symbol [, *args] )   -> result
 *
 *  Invoked by Ruby when <i>obj</i> is sent a message it cannot handle.
 *  <i>symbol</i> is the symbol for the method called, and <i>args</i>
 *  are any arguments that were passed to it. By default, the interpreter
 *  raises an error when this method is called. However, it is possible
 *  to override the method to provide more dynamic behavior.
 *  If it is decided that a particular method should not be handled, then
 *  <i>super</i> should be called, so that ancestors can pick up the
 *  missing method.
 *  The example below creates
 *  a class <code>Roman</code>, which responds to methods with names
 *  consisting of roman numerals, returning the corresponding integer
 *  values.
 *
 *     class Roman
 *       def romanToInt(str)
 *         # ...
 *       end
 *       def method_missing(methId)
 *         str = methId.id2name
 *         romanToInt(str)
 *       end
 *     end
 *
 *     r = Roman.new
 *     r.iv      #=> 4
 *     r.xxiii   #=> 23
 *     r.mm      #=> 2000
 */
static mrb_value
mrb_bob_missing(mrb_state *mrb, mrb_value mod)
{
  mrb_value name, *a;
  int alen;
  mrb_value inspect;

  mrb_get_args(mrb, "o*", &name, &a, &alen);
  if (!mrb_symbol_p(name)) {
    mrb_raise(mrb, E_TYPE_ERROR, "name should be a symbol");
  }

<<<<<<< HEAD
  mrb_value inspect = mrb_funcall(mrb, mod, "inspect", 0);
=======
  inspect = mrb_funcall(mrb, mod, "inspect", 0);
>>>>>>> caeec3a3
  if (RSTRING_LEN(inspect) > 64) {
    inspect = mrb_any_to_s(mrb, mod);
  }

  mrb_raisef(mrb, E_NOMETHOD_ERROR, "undefined method '%s' for %s",
      mrb_sym2name(mrb, mrb_symbol(name)), RSTRING_PTR(inspect));
  /* not reached */
  return mrb_nil_value();
}

int
mrb_obj_respond_to(struct RClass* c, mrb_sym mid)
{
  khiter_t k;

  while (c) {
    khash_t(mt) *h = c->mt;

    if (h) {
      k = kh_get(mt, h, mid);
      if (k != kh_end(h)) {
        if (kh_value(h, k)) {
          return TRUE;		/* method exists */
        }
        else {
          return FALSE;		/* undefined method */
        }
      }
    }
    c = c->super;
  }
  return FALSE;			/* no method */
}

int
mrb_respond_to(mrb_state *mrb, mrb_value obj, mrb_sym mid)
{
  return mrb_obj_respond_to(mrb_class(mrb, obj), mid);
}

mrb_value
mrb_class_path(mrb_state *mrb, struct RClass *c)
{
  mrb_value path;
  const char *name;
  int len;

  path = mrb_obj_iv_get(mrb, (struct RObject*)c, mrb_intern(mrb, "__classpath__"));
  if (mrb_nil_p(path)) {
    struct RClass *outer = mrb_class_outer_module(mrb, c);
    mrb_sym sym = mrb_class_sym(mrb, c, outer);
    if (sym == 0) {
      return mrb_nil_value();
    }
    else if (outer && outer != mrb->object_class) {
      mrb_value base = mrb_class_path(mrb, outer);
      path = mrb_str_plus(mrb, base, mrb_str_new(mrb, "::", 2));
      name = mrb_sym2name_len(mrb, sym, &len);
      mrb_str_concat(mrb, path, mrb_str_new(mrb, name, len));
    }
    else {
      name = mrb_sym2name_len(mrb, sym, &len);
      path = mrb_str_new(mrb, name, len);
    }
    mrb_obj_iv_set(mrb, (struct RObject*)c, mrb_intern(mrb, "__classpath__"), path);
  }
  return path;
}

struct RClass *
mrb_class_real(struct RClass* cl)
{
  while ((cl->tt == MRB_TT_SCLASS) || (cl->tt == MRB_TT_ICLASS)) {
    cl = cl->super;
  }
  return cl;
}

const char*
mrb_class_name(mrb_state *mrb, struct RClass* c)
{
  mrb_value path = mrb_class_path(mrb, c);
  if (mrb_nil_p(path)) return 0;
  return mrb_str_ptr(path)->ptr;
}

const char*
mrb_obj_classname(mrb_state *mrb, mrb_value obj)
{
  return mrb_class_name(mrb, mrb_obj_class(mrb, obj));
}

/*!
 * Ensures a class can be derived from super.
 *
 * \param super a reference to an object.
 * \exception TypeError if \a super is not a Class or \a super is a singleton class.
 */
void
mrb_check_inheritable(mrb_state *mrb, struct RClass *super)
{
  if (super->tt != MRB_TT_CLASS) {
    mrb_raisef(mrb, E_TYPE_ERROR, "superclass must be a Class (%s given)",
           mrb_obj_classname(mrb, mrb_obj_value(super)));
  }
  if (super->tt == MRB_TT_SCLASS) {
    mrb_raise(mrb, E_TYPE_ERROR, "can't make subclass of singleton class");
  }
  if (super == mrb->class_class) {
    mrb_raise(mrb, E_TYPE_ERROR, "can't make subclass of Class");
  }
}

/*!
 * Creates a new class.
 * \param super     a class from which the new class derives.
 * \exception TypeError \a super is not inheritable.
 * \exception TypeError \a super is the Class class.
 */
struct RClass *
mrb_class_new(mrb_state *mrb, struct RClass *super)
{
  struct RClass *c;

  if (super) {
    mrb_check_inheritable(mrb, super);
  }
  c = boot_defclass(mrb, super);
  if (super){
    MRB_SET_INSTANCE_TT(c, MRB_INSTANCE_TT(super));
  }
  make_metaclass(mrb, c);

  return c;
}

/*!
 * Creates a new module.
 */
struct RClass *
mrb_module_new(mrb_state *mrb)
{
  struct RClass *m = (struct RClass*)mrb_obj_alloc(mrb, MRB_TT_MODULE, mrb->module_class);
  m->mt = kh_init(mt, mrb);

  return m;
}

/*
 *  call-seq:
 *     obj.class    => class
 *
 *  Returns the class of <i>obj</i>, now preferred over
 *  <code>Object#type</code>, as an object's type in Ruby is only
 *  loosely tied to that object's class. This method must always be
 *  called with an explicit receiver, as <code>class</code> is also a
 *  reserved word in Ruby.
 *
 *     1.class      #=> Fixnum
 *     self.class   #=> Object
 */

struct RClass*
mrb_obj_class(mrb_state *mrb, mrb_value obj)
{
    return mrb_class_real(mrb_class(mrb, obj));
}

void
mrb_alias_method(mrb_state *mrb, struct RClass *c, mrb_sym a, mrb_sym b)
{
  struct RProc *m = mrb_method_search(mrb, c, b);

  mrb_define_method_vm(mrb, c, a, mrb_obj_value(m));
}

/*!
 * Defines an alias of a method.
 * \param klass  the class which the original method belongs to
 * \param name1  a new name for the method
 * \param name2  the original name of the method
 */
void
mrb_define_alias(mrb_state *mrb, struct RClass *klass, const char *name1, const char *name2)
{
  mrb_alias_method(mrb, klass, mrb_intern(mrb, name1), mrb_intern(mrb, name2));
}

/*
 * call-seq:
 *   mod.to_s   -> string
 *
 * Return a string representing this module or class. For basic
 * classes and modules, this is the name. For singletons, we
 * show information on the thing we're attached to as well.
 */

static mrb_value
mrb_mod_to_s(mrb_state *mrb, mrb_value klass)
{
  if (mrb_type(klass) == MRB_TT_SCLASS) {
    mrb_value s = mrb_str_new(mrb, "#<", 2);
    mrb_value v = mrb_iv_get(mrb, klass, mrb_intern(mrb, "__attached__"));

    mrb_str_cat2(mrb, s, "Class:");
    switch (mrb_type(v)) {
      case MRB_TT_CLASS:
      case MRB_TT_MODULE:
        mrb_str_append(mrb, s, mrb_inspect(mrb, v));
        break;
      default:
        mrb_str_append(mrb, s, mrb_any_to_s(mrb, v));
        break;
    }
    mrb_str_cat2(mrb, s, ">");

    return s;
  }
  else {
    struct RClass *c = mrb_class_ptr(klass);
    const char *cn = mrb_class_name(mrb, c);

    if (!cn) {
      char buf[256];
      int n = 0;

      switch (mrb_type(klass)) {
        case MRB_TT_CLASS:
          n = snprintf(buf, sizeof(buf), "#<Class:%p>", c);
          break;

        case MRB_TT_MODULE:
          n = snprintf(buf, sizeof(buf), "#<Module:%p>", c);
          break;

        default:
          break;
      }
      return mrb_str_dup(mrb, mrb_str_new(mrb, buf, n));
    }
    else {
      return mrb_str_dup(mrb, mrb_str_new_cstr(mrb, cn));
    }
  }
}

mrb_value
mrb_mod_alias(mrb_state *mrb, mrb_value mod)
{
  struct RClass *c = mrb_class_ptr(mod);
  mrb_value new_value, old_value;

  mrb_get_args(mrb, "oo", &new_value, &old_value);
  mrb_alias_method(mrb, c, mrb_symbol(new_value), mrb_symbol(old_value));
  return mrb_nil_value();
}


static void
undef_method(mrb_state *mrb, struct RClass *c, mrb_sym a)
{
  mrb_value m;

  MRB_SET_VALUE(m, MRB_TT_PROC, value.p, 0);
  mrb_define_method_vm(mrb, c, a, m);
}

void
mrb_undef_method(mrb_state *mrb, struct RClass *c, const char *name)
{
  undef_method(mrb, c, mrb_intern(mrb, name));
}

void
mrb_undef_class_method(mrb_state *mrb, struct RClass *c, const char *name)
{
  mrb_undef_method(mrb,  mrb_class_ptr(mrb_singleton_class(mrb, mrb_obj_value(c))), name);
}

mrb_value
mrb_mod_undef(mrb_state *mrb, mrb_value mod)
{
  struct RClass *c = mrb_class_ptr(mod);
  int argc;
  mrb_value *argv;

  mrb_get_args(mrb, "*", &argv, &argc);
  while (argc--) {
    undef_method(mrb, c, mrb_symbol(*argv));
    argv++;
  }
  return mrb_nil_value();
}

static mrb_value
mod_define_method(mrb_state *mrb, mrb_value self)
{
  struct RClass *c = mrb_class_ptr(self);
  struct RProc *p;
  mrb_sym mid;
  mrb_value blk;

  mrb_get_args(mrb, "n&", &mid, &blk);
  if (mrb_nil_p(blk)) {
    mrb_raise(mrb, E_ARGUMENT_ERROR, "no block given");
  }
  p = (struct RProc*)mrb_obj_alloc(mrb, MRB_TT_PROC, mrb->proc_class);
  mrb_proc_copy(p, mrb_proc_ptr(blk));
  mrb_define_method_raw(mrb, c, mid, p);
  return blk;
}

static mrb_sym
mrb_sym_value(mrb_state *mrb, mrb_value val)
{
  if (mrb_string_p(val)) {
    return mrb_intern_str(mrb, val);
  }
  else if(!mrb_symbol_p(val)) {
    mrb_value obj = mrb_funcall(mrb, val, "inspect", 0);
    mrb_raisef(mrb, E_TYPE_ERROR, "%s is not a symbol",
         mrb_string_value_ptr(mrb, obj));
  }
  return mrb_symbol(val);
}

mrb_value
mrb_mod_const_defined(mrb_state *mrb, mrb_value mod)
{
  mrb_value sym;
  mrb_get_args(mrb, "o", &sym);
  if(mrb_const_defined(mrb, mod, mrb_sym_value(mrb, sym))) {
    return mrb_true_value();
  }
  return mrb_false_value();
}

mrb_value
mrb_mod_const_get(mrb_state *mrb, mrb_value mod)
{
  mrb_value sym;
  mrb_get_args(mrb, "o", &sym);
  return mrb_const_get(mrb, mod, mrb_sym_value(mrb, sym));
}

mrb_value
mrb_mod_const_set(mrb_state *mrb, mrb_value mod)
{
  mrb_value sym, value;
  mrb_get_args(mrb, "oo", &sym, &value);
  mrb_const_set(mrb, mod, mrb_sym_value(mrb, sym), value);
  return value;
}


static mrb_value
mrb_mod_eqq(mrb_state *mrb, mrb_value mod)
{
  mrb_value obj;

  mrb_get_args(mrb, "o", &obj);
  if (!mrb_obj_is_kind_of(mrb, obj, mrb_class_ptr(mod)))
    return mrb_false_value();
  return mrb_true_value();
}

void
mrb_init_class(mrb_state *mrb)
{
  struct RClass *bob;           /* BasicObject */
  struct RClass *obj;           /* Object */
  struct RClass *mod;           /* Module */
  struct RClass *cls;           /* Class */
  //struct RClass *krn;    /* Kernel */

  /* boot class hierarchy */
  bob = boot_defclass(mrb, 0);
  obj = boot_defclass(mrb, bob); mrb->object_class = obj;
  mod = boot_defclass(mrb, obj); mrb->module_class = mod;/* obj -> mod */
  cls = boot_defclass(mrb, mod); mrb->class_class = cls; /* obj -> cls */
  /* fix-up loose ends */
  bob->c = obj->c = mod->c = cls->c = cls;
  make_metaclass(mrb, bob);
  make_metaclass(mrb, obj);
  make_metaclass(mrb, mod);
  make_metaclass(mrb, cls);

  /* name basic classes */
  mrb_define_const(mrb, obj, "BasicObject", mrb_obj_value(bob));
  mrb_define_const(mrb, obj, "Object", mrb_obj_value(obj));
  mrb_define_const(mrb, obj, "Module", mrb_obj_value(mod));
  mrb_define_const(mrb, obj, "Class", mrb_obj_value(cls));

  /* name each classes */
  mrb_name_class(mrb, bob, mrb_intern(mrb, "BasicObject"));
  mrb_name_class(mrb, obj, mrb_intern(mrb, "Object"));
  mrb_name_class(mrb, mod, mrb_intern(mrb, "Module"));
  mrb_name_class(mrb, cls, mrb_intern(mrb, "Class"));

  mrb_undef_method(mrb, mod, "new");
  MRB_SET_INSTANCE_TT(cls, MRB_TT_CLASS);
  mrb_define_method(mrb, bob, "initialize", mrb_bob_init, ARGS_NONE());
  mrb_define_method(mrb, bob, "!", mrb_bob_not, ARGS_NONE());
  mrb_define_method(mrb, bob, "method_missing", mrb_bob_missing, ARGS_ANY());        /* 15.3.1.3.30 */
  mrb_define_class_method(mrb, cls, "new", mrb_class_new_class, ARGS_ANY());
  mrb_define_method(mrb, cls, "superclass", mrb_class_superclass, ARGS_NONE());      /* 15.2.3.3.4 */
  mrb_define_method(mrb, cls, "new", mrb_instance_new, ARGS_ANY());                  /* 15.2.3.3.3 */
  mrb_define_method(mrb, cls, "inherited", mrb_bob_init, ARGS_REQ(1));
  mrb_define_method(mrb, mod, "extend_object", mrb_mod_extend_object, ARGS_REQ(1));  /* 15.2.2.4.25 */
  mrb_define_method(mrb, mod, "extended", mrb_bob_init, ARGS_REQ(1));                /* 15.2.2.4.26 */
  mrb_define_method(mrb, mod, "include", mrb_mod_include, ARGS_ANY());               /* 15.2.2.4.27 */
  mrb_define_method(mrb, mod, "append_features", mrb_mod_append_features, ARGS_REQ(1)); /* 15.2.2.4.10 */
  mrb_define_method(mrb, mod, "included", mrb_bob_init, ARGS_REQ(1));                /* 15.2.2.4.29 */
  mrb_define_method(mrb, mod, "included_modules", mrb_mod_included_modules, ARGS_NONE()); /* 15.2.2.4.30 */

  mrb_define_method(mrb, mod, "to_s", mrb_mod_to_s, ARGS_NONE());
  mrb_define_method(mrb, mod, "inspect", mrb_mod_to_s, ARGS_NONE());
  mrb_define_method(mrb, mod, "alias_method", mrb_mod_alias, ARGS_ANY());            /* 15.2.2.4.8 */
  mrb_define_method(mrb, mod, "ancestors", mrb_mod_ancestors, ARGS_NONE());          /* 15.2.2.4.9 */
  mrb_define_method(mrb, mod, "undef_method", mrb_mod_undef, ARGS_ANY());            /* 15.2.2.4.41 */
  mrb_define_method(mrb, mod, "const_defined?", mrb_mod_const_defined, ARGS_REQ(1)); /* 15.2.2.4.20 */
  mrb_define_method(mrb, mod, "const_get", mrb_mod_const_get, ARGS_REQ(1));          /* 15.2.2.4.21 */
  mrb_define_method(mrb, mod, "const_set", mrb_mod_const_set, ARGS_REQ(2));          /* 15.2.2.4.23 */
  mrb_define_method(mrb, mod, "define_method", mod_define_method, ARGS_REQ(1));

  mrb_define_method(mrb, mod, "===", mrb_mod_eqq, ARGS_REQ(1));
  mrb_undef_method(mrb, cls, "append_features");
  mrb_undef_method(mrb, cls, "extend_object");
}<|MERGE_RESOLUTION|>--- conflicted
+++ resolved
@@ -1015,11 +1015,7 @@
     mrb_raise(mrb, E_TYPE_ERROR, "name should be a symbol");
   }
 
-<<<<<<< HEAD
-  mrb_value inspect = mrb_funcall(mrb, mod, "inspect", 0);
-=======
   inspect = mrb_funcall(mrb, mod, "inspect", 0);
->>>>>>> caeec3a3
   if (RSTRING_LEN(inspect) > 64) {
     inspect = mrb_any_to_s(mrb, mod);
   }

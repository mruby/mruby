--- conflicted
+++ resolved
@@ -6,13 +6,10 @@
 
 #include "mruby.h"
 
-<<<<<<< HEAD
 #include <ctype.h>
 #include <limits.h>
 #include <stdarg.h>
 #include <stdio.h>
-=======
->>>>>>> 8578cd62
 #include <string.h>
 #include "mruby/string.h"
 #include "mruby/range.h"
@@ -68,7 +65,7 @@
       len = s->len;
       ptr = (char *)mrb_malloc(mrb, len+1);
       if (p) {
-	memcpy(ptr, p, len);
+        memcpy(ptr, p, len);
       }
       ptr[len] = 0;
       s->ptr = ptr;
@@ -752,12 +749,12 @@
 static mrb_value
 mrb_str_subpat(mrb_state *mrb, mrb_value str, mrb_value re, mrb_value backref)
 {
-	if (mrb_reg_search(mrb, re, str, 0, 0) >= 0) {
-		mrb_value match = mrb_backref_get(mrb);
-		int nth = mrb_reg_backref_number(mrb, match, backref);
-		return mrb_reg_nth_match(mrb, nth, match);
-	}
-	return mrb_nil_value();
+  if (mrb_reg_search(mrb, re, str, 0, 0) >= 0) {
+    mrb_value match = mrb_backref_get(mrb);
+    int nth = mrb_reg_backref_number(mrb, match, backref);
+    return mrb_reg_nth_match(mrb, nth, match);
+  }
+  return mrb_nil_value();
 }
 #endif
 
@@ -966,9 +963,8 @@
   smart_chomp:
     if (s->ptr[len-1] == '\n') {
       s->len--;
-      if (s->len > 0 &&
-	  s->ptr[s->len-1] == '\r') {
-	s->len--;
+      if (s->len > 0 && s->ptr[s->len-1] == '\r') {
+        s->len--;
       }
     }
     else if (s->ptr[len-1] == '\r') {
@@ -2170,105 +2166,66 @@
   result = mrb_ary_new(mrb);
   beg = 0;
   if (split_type == awk) {
-    long len = RSTRING_LEN(str);
-    long n = 0;
-    int spc;
+    char *ptr = RSTRING_PTR(str);
+    char *eptr = RSTRING_END(str);
+    char *bptr = ptr;
     int skip = 1;
-    int ai = mrb_gc_arena_save(mrb);
+    unsigned int c;
+
     end = beg;
-<<<<<<< HEAD
-    while (n < len) {
-      spc = ascii_isspace(RSTRING_PTR(str)[n++]);
-      if (skip) {
-        if (spc) {
-          beg = n;
-        }
-        else {
-          end = n;
-          skip = 0;
-          if (lim > 0 && lim <= i) break;
-        }
-=======
     while (ptr < eptr) {
       int ai = mrb_gc_arena_save(mrb);
       c = (unsigned char)*ptr++;
       if (skip) {
-	if (ascii_isspace(c)) {
-	  beg = ptr - bptr;
-	}
-	else {
-	  end = ptr - bptr;
-	  skip = 0;
-	  if (lim >= 0 && lim <= i) break;
-	}
-      }
-      else if (ascii_isspace(c)) {
-	mrb_ary_push(mrb, result, mrb_str_subseq(mrb, str, beg, end-beg));
-        mrb_gc_arena_restore(mrb, ai);
-	skip = 1;
-	beg = ptr - bptr;
-	if (lim >= 0) ++i;
->>>>>>> 8578cd62
-      }
-      else {
-        if (spc) {
-          mrb_ary_push(mrb, result, mrb_str_subseq(mrb, str, beg, end-beg));
-          mrb_gc_arena_restore(mrb, ai);
-          skip = 1;
-          beg = n;
-          i++;
+        if (ascii_isspace(c)) {
+          beg = ptr - bptr;
         }
         else {
-          end = n;
+          end = ptr - bptr;
+          skip = 0;
+          if (lim >= 0 && lim <= i) break;
         }
       }
+      else if (ascii_isspace(c)) {
+        mrb_ary_push(mrb, result, mrb_str_subseq(mrb, str, beg, end-beg));
+        mrb_gc_arena_restore(mrb, ai);
+        skip = 1;
+        beg = ptr - bptr;
+        if (lim >= 0) ++i;
+      }
+      else {
+        end = ptr - bptr;
+      }
     }
   }
   else if (split_type == string) {
-    long len = RSTRING_LEN(str);
+    char *ptr = RSTRING_PTR(str);
+    char *temp = ptr;
+    char *eptr = RSTRING_END(str);
     long slen = RSTRING_LEN(spat);
-    long n = 0;
 
     if (slen == 0) {
       int ai = mrb_gc_arena_save(mrb);
-<<<<<<< HEAD
-      while (n < len) {
-	mrb_ary_push(mrb, result, mrb_str_subseq(mrb, str, n, 1));
+      while (ptr < eptr) {
+        mrb_ary_push(mrb, result, mrb_str_subseq(mrb, str, ptr-temp, 1));
         mrb_gc_arena_restore(mrb, ai);
-        n += 1;
-	if (lim > 0 && lim <= ++i) break;
-=======
-      while (ptr < eptr) {
-	mrb_ary_push(mrb, result, mrb_str_subseq(mrb, str, ptr-temp, 1));
-        mrb_gc_arena_restore(mrb, ai);
-	ptr++;
-	if (lim >= 0 && lim <= ++i) break;
->>>>>>> 8578cd62
+        ptr++;
+        if (lim >= 0 && lim <= ++i) break;
       }
     }
     else {
       char *sptr = RSTRING_PTR(spat);
       int ai = mrb_gc_arena_save(mrb);
-<<<<<<< HEAD
-      while (n < len) {
-        end = mrb_memsearch(sptr, slen, RSTRING_PTR(str) + n, len - n);
-        if (end < 0) break;
-        mrb_ary_push(mrb, result, mrb_str_subseq(mrb, str, n, end));
+
+      while (ptr < eptr &&
+             (end = mrb_memsearch(sptr, slen, ptr, eptr - ptr)) >= 0) {
+        mrb_ary_push(mrb, result, mrb_str_subseq(mrb, str, ptr - temp, end));
         mrb_gc_arena_restore(mrb, ai);
-	n += end + slen;
-	if (lim > 0 && lim <= ++i) break;
-=======
-
-      while (ptr < eptr &&
-	     (end = mrb_memsearch(sptr, slen, ptr, eptr - ptr)) >= 0) {
-	mrb_ary_push(mrb, result, mrb_str_subseq(mrb, str, ptr - temp, end));
-        mrb_gc_arena_restore(mrb, ai);
-	ptr += end + slen;
-	if (lim >= 0 && lim <= ++i) break;
->>>>>>> 8578cd62
-      }
-    }
-    beg = n;
+        ptr += end + slen;
+        if (lim >= 0 && lim <= ++i) break;
+      }
+    }
+    beg = ptr - temp;
   }
   else {
 #ifdef ENABLE_REGEXP
@@ -2279,31 +2236,15 @@
     int last_null = 0;
     struct re_registers *regs;
 
-    int ai = mrb_gc_arena_save(mrb);
     while ((end = mrb_reg_search(mrb, spat, str, start, 0)) >= 0) {
-<<<<<<< HEAD
-      mrb_gc_arena_restore(mrb, ai);
-=======
       int ai;
->>>>>>> 8578cd62
       regs = RMATCH_REGS(mrb_backref_get(mrb));
       ai = mrb_gc_arena_save(mrb);
       if (start == end && BEG(0) == END(0)) {
-<<<<<<< HEAD
         if (last_null == 1) {
           long enc_len = ONIGENC_MBC_ENC_LEN(ONIG_ENCODING_ASCII, (UChar *)ptr+beg, (UChar *)ptr+len);
           mrb_ary_push(mrb, result, mrb_str_subseq(mrb, str, beg, enc_len));
           ptr = RSTRING_PTR(str);
-=======
-        if (!ptr) {
-          mrb_ary_push(mrb, result, mrb_str_new_empty(mrb, str));
-          mrb_gc_arena_restore(mrb, ai);
-          break;
-        }
-        else if (last_null == 1) {
-          mrb_ary_push(mrb, result, mrb_str_subseq(mrb, str, beg, len));
-          mrb_gc_arena_restore(mrb, ai);
->>>>>>> 8578cd62
           beg = start;
         }
         else {
@@ -2431,12 +2372,10 @@
   mrb_value *argv;
   int argc;
   mrb_value pat, repl;
-  int iter = 0;
   long plen;
 
   mrb_get_args(mrb, "*", &argv, &argc);
   if (argc == 1 && mrb_block_given_p()) {
-    iter = 1;
   } else if (argc == 2) {
     repl = argv[1];
     mrb_string_value(mrb, &repl);
@@ -3057,15 +2996,15 @@
         default: cc = 0; break;
       }
       if (cc) {
-          buf[0] = '\\';
-          buf[1] = (char)cc;
-          mrb_str_buf_cat(mrb, result, buf, 2);
-          continue;
+        buf[0] = '\\';
+        buf[1] = (char)cc;
+        mrb_str_buf_cat(mrb, result, buf, 2);
+        continue;
       }
       else {
-	int n = sprintf(buf, "\\%03o", c & 0377);
-	mrb_str_buf_cat(mrb, result, buf, n);
-          continue;
+        int n = sprintf(buf, "\\%03o", c & 0377);
+        mrb_str_buf_cat(mrb, result, buf, n);
+        continue;
       }
     }
     mrb_str_buf_cat(mrb, result, "\"", 1);

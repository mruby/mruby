/*
** string.c - String class
**
** See Copyright Notice in mruby.h
*/

#include "mruby.h"

#include <stdarg.h>
#include <string.h>
#include "mruby/string.h"
#include <ctype.h>
#include <limits.h>
#include "mruby/range.h"
#include "mruby/array.h"
#include "mruby/class.h"
#include <stdio.h>
#ifdef ENABLE_REGEXP
#include "re.h"
#include "regex.h"
#endif //ENABLE_REGEXP

const char mrb_digitmap[] = "0123456789abcdefghijklmnopqrstuvwxyz";

#ifdef ENABLE_REGEXP
static mrb_value get_pat(mrb_state *mrb, mrb_value pat, mrb_int quote);
#endif //ENABLE_REGEXP
static mrb_value str_replace(mrb_state *mrb, struct RString *s1, struct RString *s2);
#ifndef ENABLE_REGEXP
static mrb_value mrb_str_subseq(mrb_state *mrb, mrb_value str, int beg, int len);
#endif

#define RESIZE_CAPA(s,capacity) do {\
      s->ptr = (char *)mrb_realloc(mrb, s->ptr, (capacity)+1);\
      s->aux.capa = capacity;\
} while (0)

void
mrb_str_decref(mrb_state *mrb, struct mrb_shared_string *shared)
{
  shared->refcnt--;
  if (shared->refcnt == 0) {
    mrb_free(mrb, shared->ptr);
    mrb_free(mrb, shared);
  }
}

static void
str_modify(mrb_state *mrb, struct RString *s)
{
  if (s->flags & MRB_STR_SHARED) {
    struct mrb_shared_string *shared = s->aux.shared;

    if (shared->refcnt == 1 && s->ptr == shared->ptr) {
      s->ptr = shared->ptr;
      s->aux.capa = shared->len;
      mrb_free(mrb, shared);
    }
    else {
      char *ptr, *p;
      long len;

      p = s->ptr;
      len = s->len;
      ptr = (char *)mrb_malloc(mrb, len+1);
      if (p) {
	memcpy(ptr, p, len);
      }
      ptr[len] = 0;
      s->ptr = ptr;
      s->aux.capa = len;
      mrb_str_decref(mrb, shared);
    }
    s->flags &= ~MRB_STR_SHARED;
  }
}

mrb_value
mrb_str_resize(mrb_state *mrb, mrb_value str, int len)
{
  int slen;
  struct RString *s = mrb_str_ptr(str);

  str_modify(mrb, s);
  slen = s->len;
  if (len != slen) {
    if (slen < len || slen -len > 1024) {
      s->ptr = (char *)mrb_realloc(mrb, s->ptr, len+1);
    }
    s->aux.capa = len;
    s->len = len;
    s->ptr[len] = '\0';		/* sentinel */
  }
  return str;
}

static inline void
str_mod_check(mrb_state *mrb, mrb_value str, char *p, mrb_int len)
{
  struct RString *s = mrb_str_ptr(str);

  if (s->ptr != p || s->len != len) {
    mrb_raise(mrb, E_RUNTIME_ERROR, "string modified");
  }
}

#define mrb_obj_alloc_string(mrb) ((struct RString*)mrb_obj_alloc((mrb), MRB_TT_STRING, (mrb)->string_class))

static struct RString*
str_alloc(mrb_state *mrb, struct RClass *c)
{
  struct RString* s;

  s = mrb_obj_alloc_string(mrb);

  s->c = c;
  s->ptr = 0;
  s->len = 0;
  s->aux.capa = 0;

  return s;
}

/* char offset to byte offset */
int
mrb_str_offset(mrb_state *mrb, mrb_value str, int pos)
{
  return pos;
}

static struct RString*
str_new(mrb_state *mrb, const char *p, int len)
{
  struct RString *s = str_alloc(mrb, mrb->string_class);

  s->len = len;
  s->aux.capa = len;
  s->ptr = (char *)mrb_malloc(mrb, len+1);
  if (p) {
    memcpy(s->ptr, p, len);
  }
  s->ptr[len] = '\0';
  return s;
}

void
str_with_class(mrb_state *mrb, struct RString *s, mrb_value obj)
{
  s->c = mrb_str_ptr(obj)->c;
}

static mrb_value
mrb_str_new_empty(mrb_state *mrb, mrb_value str)
{
  struct RString *s = str_new(mrb, 0, 0);

  str_with_class(mrb, s, str);
  return mrb_obj_value(s);
}

mrb_value
mrb_str_buf_new(mrb_state *mrb, int capa)
{
  struct RString *s;

  s = mrb_obj_alloc_string(mrb);

  if (capa < STR_BUF_MIN_SIZE) {
    capa = STR_BUF_MIN_SIZE;
  }
  s->len = 0;
  s->aux.capa = capa;
  s->ptr = (char *)mrb_malloc(mrb, capa+1);
  s->ptr[0] = '\0';

  return mrb_obj_value(s);
}

static void
str_buf_cat(mrb_state *mrb, struct RString *s, const char *ptr, int len)
{
  long capa, total, off = -1;

  str_modify(mrb, s);
  if (ptr >= s->ptr && ptr <= s->ptr + s->len) {
      off = ptr - s->ptr;
  }
  if (len == 0) return;
  capa = s->aux.capa;
  if (s->len >= INT_MAX - len) {
    mrb_raise(mrb, E_ARGUMENT_ERROR, "string sizes too big");
  }
  total = s->len+len;
  if (capa <= total) {
    while (total > capa) {
        if (capa + 1 >= INT_MAX / 2) {
          capa = (total + 4095) / 4096;
          break;
        }
        capa = (capa + 1) * 2;
    }
    RESIZE_CAPA(s, capa);
  }
  if (off != -1) {
      ptr = s->ptr + off;
  }
  memcpy(s->ptr + s->len, ptr, len);
  s->len = total;
  s->ptr[total] = '\0';		/* sentinel */
}

mrb_value
mrb_str_buf_cat(mrb_state *mrb, mrb_value str, const char *ptr, int len)
{
  if (len == 0) return str;
  str_buf_cat(mrb, mrb_str_ptr(str), ptr, len);
  return str;
}

mrb_value
mrb_str_new(mrb_state *mrb, const char *p, int len)
{
  struct RString *s;

  s = str_new(mrb, p, len);
  return mrb_obj_value(s);
}

mrb_value
mrb_str_new2(mrb_state *mrb, const char *ptr)
{
  struct RString *s;
  if (!ptr) {
    mrb_raise(mrb, E_ARGUMENT_ERROR, "NULL pointer given");
  }
  s = str_new(mrb, ptr, strlen(ptr));
  return mrb_obj_value(s);
}

/*
 *  call-seq: (Caution! NULL string)
 *     String.new(str="")   => new_str
 *
 *  Returns a new string object containing a copy of <i>str</i>.
 */

mrb_value
mrb_str_new_cstr(mrb_state *mrb, const char *p)
{
  struct RString *s;
  int len = strlen(p);

  s = mrb_obj_alloc_string(mrb);
  s->ptr = (char *)mrb_malloc(mrb, len+1);
  memcpy(s->ptr, p, len);
  s->ptr[len] = 0;
  s->len = len;
  s->aux.capa = len;

  return mrb_obj_value(s);
}

char *
mrb_str_to_cstr(mrb_state *mrb, mrb_value str0)
{
  mrb_value str;

  str = mrb_str_new(mrb, RSTRING_PTR(str0), RSTRING_LEN(str0));
  if (strlen(RSTRING_PTR(str)) != RSTRING_LEN(str)) {
    mrb_raise(mrb, E_ARGUMENT_ERROR, "string contains null byte");
  }
  return RSTRING_PTR(str);
}

static void
str_make_shared(mrb_state *mrb, struct RString *s)
{
  if (!(s->flags & MRB_STR_SHARED)) {
    struct mrb_shared_string *shared = (struct mrb_shared_string *)mrb_malloc(mrb, sizeof(struct mrb_shared_string));

    shared->refcnt = 1;
    if (s->aux.capa > s->len) {
      s->ptr = shared->ptr = (char *)mrb_realloc(mrb, s->ptr, s->len+1);
    }
    else {
      shared->ptr = s->ptr;
    }
    shared->len = s->len;
    s->aux.shared = shared;
    s->flags |= MRB_STR_SHARED;
  }
}

/*
 *  call-seq: (Caution! string literal)
 *     String.new(str="")   => new_str
 *
 *  Returns a new string object containing a copy of <i>str</i>.
 */

mrb_value
mrb_str_literal(mrb_state *mrb, mrb_value str)
{
  struct RString *s, *orig;
  struct mrb_shared_string *shared;

  s = str_alloc(mrb, mrb->string_class);
  orig = mrb_str_ptr(str);
  if (!(orig->flags & MRB_STR_SHARED)) {
    str_make_shared(mrb, mrb_str_ptr(str));
  }
  shared = orig->aux.shared;
  shared->refcnt++;
  s->ptr = shared->ptr;
  s->len = shared->len;
  s->aux.shared = shared;
  s->flags |= MRB_STR_SHARED;

  return mrb_obj_value(s);
}

/*
 *  call-seq:
 *     char* str = String("abcd"), len=strlen("abcd")
 *
 *  Returns a new string object containing a copy of <i>str</i>.
 */
const char*
mrb_str_body(mrb_value str, int *len_p)
{
  struct RString *s = mrb_str_ptr(str);

  *len_p = s->len;
  return s->ptr;
}

/*
 *  call-seq: (Caution! String("abcd") change)
 *     String("abcdefg") = String("abcd") + String("efg")
 *
 *  Returns a new string object containing a copy of <i>str</i>.
 */
void
mrb_str_concat(mrb_state *mrb, mrb_value self, mrb_value other)
{
  struct RString *s1 = mrb_str_ptr(self), *s2;
  int len;

  str_modify(mrb, s1);
  if (!mrb_string_p(other)) {
    other = mrb_str_to_str(mrb, other);
  }
  s2 = mrb_str_ptr(other);
  len = s1->len + s2->len;

  if (s1->aux.capa < len) {
    s1->aux.capa = len;
    s1->ptr = (char *)mrb_realloc(mrb, s1->ptr, len+1);
  }
  memcpy(s1->ptr+s1->len, s2->ptr, s2->len);
  s1->len = len;
  s1->ptr[len] = 0;
}

/*
 *  call-seq: (Caution! String("abcd") remain)
 *     String("abcdefg") = String("abcd") + String("efg")
 *
 *  Returns a new string object containing a copy of <i>str</i>.
 */
mrb_value
mrb_str_plus(mrb_state *mrb, mrb_value a, mrb_value b)
{
  struct RString *s = mrb_str_ptr(a);
  struct RString *s2 = mrb_str_ptr(b);
  struct RString *t;

  t = str_new(mrb, 0, s->len + s2->len);
  memcpy(t->ptr, s->ptr, s->len);
  memcpy(t->ptr + s->len, s2->ptr, s2->len);

  return mrb_obj_value(t);
}

/* 15.2.10.5.2  */

/*
 *  call-seq: (Caution! String("abcd") remain) for stack_argument
 *     String("abcdefg") = String("abcd") + String("efg")
 *
 *  Returns a new string object containing a copy of <i>str</i>.
 */
static mrb_value
mrb_str_plus_m(mrb_state *mrb, mrb_value self)
{
  mrb_value str;

  mrb_get_args(mrb, "S", &str);
  return mrb_str_plus(mrb, self, str);
}

/*
 *  call-seq:
 *     len = strlen(String("abcd"))
 *
 *  Returns a new string object containing a copy of <i>str</i>.
 */
static mrb_value
mrb_str_bytesize(mrb_state *mrb, mrb_value self)
{
  struct RString *s = mrb_str_ptr(self);
  return mrb_fixnum_value(s->len);
}

/* 15.2.10.5.26 */
/* 15.2.10.5.33 */
/*
 *  call-seq:
 *     len = strlen(String("abcd"))
 *
 *  Returns a new string object containing a copy of <i>str</i>.
 */
mrb_value
mrb_str_size(mrb_state *mrb, mrb_value self)
{
  struct RString *s = mrb_str_ptr(self);
  return mrb_fixnum_value(s->len);
}

/* 15.2.10.5.1  */
/*
 *  call-seq:
 *     str * integer   => new_str
 *
 *  Copy---Returns a new <code>String</code> containing <i>integer</i> copies of
 *  the receiver.
 *
 *     "Ho! " * 3   #=> "Ho! Ho! Ho! "
 */
static mrb_value
mrb_str_times(mrb_state *mrb, mrb_value self)
{
  mrb_int n,len,times;
  struct RString *str2;
  char *p;

  mrb_get_args(mrb, "i", &times);
  if (times < 0) {
    mrb_raise(mrb, E_ARGUMENT_ERROR, "negative argument");
  }
  if (times && INT_MAX/times < RSTRING_LEN(self)) {
    mrb_raise(mrb, E_ARGUMENT_ERROR, "argument too big");
  }

  len = RSTRING_LEN(self)*times;
  str2 = str_new(mrb, 0, len);
  str_with_class(mrb, str2, self);
  p = str2->ptr;
  if (len > 0) {
    n = RSTRING_LEN(self);
    memcpy(p, RSTRING_PTR(self), n);
    while (n <= len/2) {
      memcpy(p + n, p, n);
      n *= 2;
    }
    memcpy(p + n, p, len-n);
  }
  p[str2->len] = '\0';

  return mrb_obj_value(str2);
}
/* -------------------------------------------------------------- */

#define lesser(a,b) (((a)>(b))?(b):(a))

/* ---------------------------*/
/*
 *  call-seq:
 *     mrb_value str1 <=> mrb_value str2   => int
 *                     >  1
 *                     =  0
 *                     <  -1
 */
int
mrb_str_cmp(mrb_state *mrb, mrb_value str1, mrb_value str2)
{
  mrb_int len;
  mrb_int retval;
  struct RString *s1 = mrb_str_ptr(str1);
  struct RString *s2 = mrb_str_ptr(str2);

  len = lesser(s1->len, s2->len);
  retval = memcmp(s1->ptr, s2->ptr, len);
  if (retval == 0) {
    if (s1->len == s2->len) return 0;
    if (s1->len > s2->len)  return 1;
    return -1;
  }
  if (retval > 0) return 1;
  return -1;
}

/* 15.2.10.5.3  */

/*
 *  call-seq:
 *     str <=> other_str   => -1, 0, +1
 *
 *  Comparison---Returns -1 if <i>other_str</i> is less than, 0 if
 *  <i>other_str</i> is equal to, and +1 if <i>other_str</i> is greater than
 *  <i>str</i>. If the strings are of different lengths, and the strings are
 *  equal when compared up to the shortest length, then the longer string is
 *  considered greater than the shorter one. If the variable <code>$=</code> is
 *  <code>false</code>, the comparison is based on comparing the binary values
 *  of each character in the string. In older versions of Ruby, setting
 *  <code>$=</code> allowed case-insensitive comparisons; this is now deprecated
 *  in favor of using <code>String#casecmp</code>.
 *
 *  <code><=></code> is the basis for the methods <code><</code>,
 *  <code><=</code>, <code>></code>, <code>>=</code>, and <code>between?</code>,
 *  included from module <code>Comparable</code>.  The method
 *  <code>String#==</code> does not use <code>Comparable#==</code>.
 *
 *     "abcdef" <=> "abcde"     #=> 1
 *     "abcdef" <=> "abcdef"    #=> 0
 *     "abcdef" <=> "abcdefg"   #=> -1
 *     "abcdef" <=> "ABCDEF"    #=> 1
 */
static mrb_value
mrb_str_cmp_m(mrb_state *mrb, mrb_value str1)
{
  mrb_value str2;
  mrb_int result;

  mrb_get_args(mrb, "o", &str2);
  if (!mrb_string_p(str2)) {
    if (!mrb_respond_to(mrb, str2, mrb_intern(mrb, "to_s"))) {
      return mrb_nil_value();
    }
    else if (!mrb_respond_to(mrb, str2, mrb_intern(mrb, "<=>"))) {
      return mrb_nil_value();
    }
    else {
      mrb_value tmp = mrb_funcall(mrb, str2, "<=>", 1, str1);

      if (mrb_nil_p(tmp)) return mrb_nil_value();
      if (!mrb_fixnum(tmp)) {
        return mrb_funcall(mrb, mrb_fixnum_value(0), "-", 1, tmp);
      }
      result = -mrb_fixnum(tmp);
    }
  }
  else {
    result = mrb_str_cmp(mrb, str1, str2);
  }
  return mrb_fixnum_value(result);
}

static int
str_eql(mrb_state *mrb, const mrb_value str1, const mrb_value str2)
{
  const long len = RSTRING_LEN(str1);

  if (len != RSTRING_LEN(str2)) return FALSE;
  if (memcmp(RSTRING_PTR(str1), RSTRING_PTR(str2), len) == 0)
    return TRUE;
  return FALSE;
}

int
mrb_str_equal(mrb_state *mrb, mrb_value str1, mrb_value str2)
{
  if (mrb_obj_equal(mrb, str1, str2)) return TRUE;
  if (!mrb_string_p(str2)) {
    if (mrb_nil_p(str2)) return FALSE;
    if (!mrb_respond_to(mrb, str2, mrb_intern(mrb, "to_str"))) {
      return FALSE;
    }
    str2 = mrb_funcall(mrb, str2, "to_str", 0);
    return mrb_equal(mrb, str2, str1);
  }
  return str_eql(mrb, str1, str2);
}

/* 15.2.10.5.4  */
/*
 *  call-seq:
 *     str == obj   => true or false
 *
 *  Equality---
 *  If <i>obj</i> is not a <code>String</code>, returns <code>false</code>.
 *  Otherwise, returns <code>false</code> or <code>true</code>
 *
 *   caution:if <i>str</i> <code><=></code> <i>obj</i> returns zero.
 */
static mrb_value
mrb_str_equal_m(mrb_state *mrb, mrb_value str1)
{
  mrb_value str2;

  mrb_get_args(mrb, "o", &str2);
  if (mrb_str_equal(mrb, str1, str2))
    return mrb_true_value();
  return mrb_false_value();
}
/* ---------------------------------- */
mrb_value
mrb_str_to_str(mrb_state *mrb, mrb_value str)
{
  mrb_value s;

  if (!mrb_string_p(str)) {
    s = mrb_check_convert_type(mrb, str, MRB_TT_STRING, "String", "to_str");
    if (mrb_nil_p(s)) {
      s = mrb_convert_type(mrb, str, MRB_TT_STRING, "String", "to_s");
    }
    return s;
  }
  return str;
}

mrb_value
mrb_string_value(mrb_state *mrb, mrb_value *ptr)
{
  mrb_value s = *ptr;
  if (!mrb_string_p(s)) {
    s = mrb_str_to_str(mrb, s);
    *ptr = s;
  }
  return s;
}

char *
mrb_string_value_ptr(mrb_state *mrb, mrb_value ptr)
{
    mrb_value str = mrb_string_value(mrb, &ptr);
    return RSTRING_PTR(str);
}
/* 15.2.10.5.5  */

/*
 *  call-seq:
 *     str =~ obj   -> fixnum or nil
 *
 *  Match---If <i>obj</i> is a <code>Regexp</code>, use it as a pattern to match
 *  against <i>str</i>,and returns the position the match starts, or
 *  <code>nil</code> if there is no match. Otherwise, invokes
 *  <i>obj.=~</i>, passing <i>str</i> as an argument. The default
 *  <code>=~</code> in <code>Object</code> returns <code>nil</code>.
 *
 *     "cat o' 9 tails" =~ /\d/   #=> 7
 *     "cat o' 9 tails" =~ 9      #=> nil
 */

static mrb_value
mrb_str_match(mrb_state *mrb, mrb_value self/* x */)
{
#ifdef ENABLE_REGEXP
  mrb_value re;

  mrb_get_args(mrb, "o", &re);
  return mrb_funcall(mrb, get_pat(mrb, re, 0), "=~", 1, self);
#else
  return mrb_nil_value();
#endif
}

static inline long
mrb_memsearch_qs(const unsigned char *xs, long m, const unsigned char *ys, long n)
{
  const unsigned char *x = xs, *xe = xs + m;
  const unsigned char *y = ys;
  int i, qstable[256];

  /* Preprocessing */
  for (i = 0; i < 256; ++i)
    qstable[i] = m + 1;
  for (; x < xe; ++x)
    qstable[*x] = xe - x;
 /* Searching */
  for (; y + m <= ys + n; y += *(qstable + y[m])) {
    if (*xs == *y && memcmp(xs, y, m) == 0)
        return y - ys;
  }
  return -1;
}

static int
mrb_memsearch(const void *x0, int m, const void *y0, int n)
{
  const unsigned char *x = (const unsigned char *)x0, *y = (const unsigned char *)y0;

  if (m > n) return -1;
  else if (m == n) {
    return memcmp(x0, y0, m) == 0 ? 0 : -1;
  }
  else if (m < 1) {
    return 0;
  }
 else if (m == 1) {
    const unsigned char *ys = y, *ye = ys + n;
    for (; y < ye; ++y) {
      if (*x == *y)
        return y - ys;
    }
    return -1;
  }
  return mrb_memsearch_qs((const unsigned char *)x0, m, (const unsigned char *)y0, n);
}

static mrb_int
mrb_str_index(mrb_state *mrb, mrb_value str, mrb_value sub, mrb_int offset)
{
  mrb_int pos;
  char *s, *sptr;
  int len, slen;
  len = RSTRING_LEN(str);
  slen = RSTRING_LEN(sub);
  if (offset < 0) {
    offset += len;
    if (offset < 0) return -1;
  }
  if (len - offset < slen) return -1;
  s = RSTRING_PTR(str);
  if (offset) {
    s += offset;
  }
  if (slen == 0) return offset;
  /* need proceed one character at a time */
  sptr = RSTRING_PTR(sub);
  slen = RSTRING_LEN(sub);
  len = RSTRING_LEN(str) - offset;
  pos = mrb_memsearch(sptr, slen, s, len);
  if (pos < 0) return pos;
  return pos + offset;
}

mrb_value
mrb_str_dup(mrb_state *mrb, mrb_value str)
{
  /* should return shared string */
  struct RString *s = mrb_str_ptr(str);

  return mrb_str_new(mrb, s->ptr, s->len);
}

#ifdef ENABLE_REGEXP
static mrb_value
mrb_str_subpat(mrb_state *mrb, mrb_value str, mrb_value re, mrb_value backref)
{
	if (mrb_reg_search(mrb, re, str, 0, 0) >= 0) {
		mrb_value match = mrb_backref_get(mrb);
		int nth = mrb_reg_backref_number(mrb, match, backref);
		return mrb_reg_nth_match(mrb, nth, match);
	}
	return mrb_nil_value();
}
#endif

static mrb_value
mrb_str_aref(mrb_state *mrb, mrb_value str, mrb_value indx)
{
  long idx;

  switch (mrb_type(indx)) {
    case MRB_TT_FIXNUM:
      idx = mrb_fixnum(indx);

num_index:
      str = mrb_str_substr(mrb, str, idx, 1);
      if (!mrb_nil_p(str) && RSTRING_LEN(str) == 0) return mrb_nil_value();
      return str;

    case MRB_TT_REGEX:
#ifdef ENABLE_REGEXP
      return mrb_str_subpat(mrb, str, indx, mrb_fixnum_value(0)); 
#else
      mrb_raise(mrb, E_TYPE_ERROR, "Regexp Class not supported");
      return mrb_nil_value();
#endif //ENABLE_REGEXP

    case MRB_TT_STRING:
      if (mrb_str_index(mrb, str, indx, 0) != -1)
        return mrb_str_dup(mrb, indx);
      return mrb_nil_value();

    default:
      /* check if indx is Range */
      {
        mrb_int beg, len;
        mrb_value tmp;

        len = RSTRING_LEN(str);
        switch (mrb_range_beg_len(mrb, indx, &beg, &len, len, 0)) {
          case FALSE:
            break;
          case 2/*OTHER*/:
            return mrb_nil_value();
          default:
            tmp = mrb_str_subseq(mrb, str, beg, len);
            return tmp;
        }
      }
      idx = mrb_fixnum(indx);
      goto num_index;
    }
    return mrb_nil_value();    /* not reached */
}

/* 15.2.10.5.6  */
/* 15.2.10.5.34 */
/*
 *  call-seq:
 *     str[fixnum]                 => fixnum or nil
 *     str[fixnum, fixnum]         => new_str or nil
 *     str[range]                  => new_str or nil
 *     str[regexp]                 => new_str or nil
 *     str[regexp, fixnum]         => new_str or nil
 *     str[other_str]              => new_str or nil
 *     str.slice(fixnum)           => fixnum or nil
 *     str.slice(fixnum, fixnum)   => new_str or nil
 *     str.slice(range)            => new_str or nil
 *     str.slice(regexp)           => new_str or nil
 *     str.slice(regexp, fixnum)   => new_str or nil
 *     str.slice(other_str)        => new_str or nil
 *
 *  Element Reference---If passed a single <code>Fixnum</code>, returns the code
 *  of the character at that position. If passed two <code>Fixnum</code>
 *  objects, returns a substring starting at the offset given by the first, and
 *  a length given by the second. If given a range, a substring containing
 *  characters at offsets given by the range is returned. In all three cases, if
 *  an offset is negative, it is counted from the end of <i>str</i>. Returns
 *  <code>nil</code> if the initial offset falls outside the string, the length
 *  is negative, or the beginning of the range is greater than the end.
 *
 *  If a <code>Regexp</code> is supplied, the matching portion of <i>str</i> is
 *  returned. If a numeric parameter follows the regular expression, that
 *  component of the <code>MatchData</code> is returned instead. If a
 *  <code>String</code> is given, that string is returned if it occurs in
 *  <i>str</i>. In both cases, <code>nil</code> is returned if there is no
 *  match.
 *
 *     a = "hello there"
 *     a[1]                   #=> 101(1.8.7) "e"(1.9.2)
 *     a[1,3]                 #=> "ell"
 *     a[1..3]                #=> "ell"
 *     a[-3,2]                #=> "er"
 *     a[-4..-2]              #=> "her"
 *     a[12..-1]              #=> nil
 *     a[-2..-4]              #=> ""
 *     a[/[aeiou](.)\1/]      #=> "ell"
 *     a[/[aeiou](.)\1/, 0]   #=> "ell"
 *     a[/[aeiou](.)\1/, 1]   #=> "l"
 *     a[/[aeiou](.)\1/, 2]   #=> nil
 *     a["lo"]                #=> "lo"
 *     a["bye"]               #=> nil
 */
static mrb_value
mrb_str_aref_m(mrb_state *mrb, mrb_value str)
{
  mrb_value a1, a2;
  int argc;

  argc = mrb_get_args(mrb, "o|o", &a1, &a2);
  if (argc == 2) {
    if (mrb_type(a1) == MRB_TT_REGEX) {
#ifdef ENABLE_REGEXP
      return mrb_str_subpat(mrb, str, a1,  a2);
#else
      mrb_raise(mrb, E_TYPE_ERROR, "Regexp Class not supported");
      return mrb_nil_value();
#endif //ENABLE_REGEXP
    }
    return mrb_str_substr(mrb, str, mrb_fixnum(a1), mrb_fixnum(a2));
  }
  if (argc != 1) {
    mrb_raisef(mrb, E_ARGUMENT_ERROR, "wrong number of arguments (%d for 1)", argc);
  }
  return mrb_str_aref(mrb, str, a1);
}

/* 15.2.10.5.8  */
/*
 *  call-seq:
 *     str.capitalize!   => str or nil
 *
 *  Modifies <i>str</i> by converting the first character to uppercase and the
 *  remainder to lowercase. Returns <code>nil</code> if no changes are made.
 *
 *     a = "hello"
 *     a.capitalize!   #=> "Hello"
 *     a               #=> "Hello"
 *     a.capitalize!   #=> nil
 */
static mrb_value
mrb_str_capitalize_bang(mrb_state *mrb, mrb_value str)
{
  char *p, *pend;
  int modify = 0;
  struct RString *s = mrb_str_ptr(str);

  str_modify(mrb, s);
  if (s->len == 0 || !s->ptr) return mrb_nil_value();
  p = s->ptr; pend = s->ptr + s->len;
  if (ISLOWER(*p)) {
    *p = TOUPPER(*p);
    modify = 1;
  }
  while (++p < pend) {
    if (ISUPPER(*p)) {
      *p = TOLOWER(*p);
      modify = 1;
    }
  }
  if (modify) return str;
  return mrb_nil_value();
}

/* 15.2.10.5.7  */
/*
 *  call-seq:
 *     str.capitalize   => new_str
 *
 *  Returns a copy of <i>str</i> with the first character converted to uppercase
 *  and the remainder to lowercase.
 *
 *     "hello".capitalize    #=> "Hello"
 *     "HELLO".capitalize    #=> "Hello"
 *     "123ABC".capitalize   #=> "123abc"
 */
static mrb_value
mrb_str_capitalize(mrb_state *mrb, mrb_value self)
{
  mrb_value str;

  str = mrb_str_dup(mrb, self);
  mrb_str_capitalize_bang(mrb, str);
  return str;
}

/* 15.2.10.5.10  */
/*
 *  call-seq:
 *     str.chomp!(separator=$/)   => str or nil
 *
 *  Modifies <i>str</i> in place as described for <code>String#chomp</code>,
 *  returning <i>str</i>, or <code>nil</code> if no modifications were made.
 */
static mrb_value
mrb_str_chomp_bang(mrb_state *mrb, mrb_value str)
{
  mrb_value rs;
  mrb_int newline;
  char *p, *pp;
  long len, rslen;
  struct RString *s = mrb_str_ptr(str);

  str_modify(mrb, s);
  len = s->len;
  if (mrb_get_args(mrb, "|S", &rs) == 0) {
    if (len == 0) return mrb_nil_value();
  smart_chomp:
    if (s->ptr[len-1] == '\n') {
      s->len--;
      if (s->len > 0 &&
	  s->ptr[s->len-1] == '\r') {
	s->len--;
      }
    }
    else if (s->ptr[len-1] == '\r') {
      s->len--;
    }
    else {
      return mrb_nil_value();
    }
    return str;
  }

  if (len == 0 || mrb_nil_p(rs)) return mrb_nil_value();
  p = s->ptr;
  rslen = RSTRING_LEN(rs);
  if (rslen == 0) {
    while (len>0 && p[len-1] == '\n') {
      len--;
      if (len>0 && p[len-1] == '\r')
        len--;
    }
    if (len < s->len) {
      s->len = len;
      p[len] = '\0';
      return str;
    }
    return mrb_nil_value();
  }
  if (rslen > len) return mrb_nil_value();
  newline = RSTRING_PTR(rs)[rslen-1];
  if (rslen == 1 && newline == '\n')
    newline = RSTRING_PTR(rs)[rslen-1];
  if (rslen == 1 && newline == '\n')
    goto smart_chomp;

  pp = p + len - rslen;
  if (p[len-1] == newline &&
     (rslen <= 1 ||
     memcmp(RSTRING_PTR(rs), pp, rslen) == 0)) {
    s->len = len - rslen;
    p[len] = '\0';
    return str;
  }
  return mrb_nil_value();
}

/* 15.2.10.5.9  */
/*
 *  call-seq:
 *     str.chomp(separator=$/)   => new_str
 *
 *  Returns a new <code>String</code> with the given record separator removed
 *  from the end of <i>str</i> (if present). If <code>$/</code> has not been
 *  changed from the default Ruby record separator, then <code>chomp</code> also
 *  removes carriage return characters (that is it will remove <code>\n</code>,
 *  <code>\r</code>, and <code>\r\n</code>).
 *
 *     "hello".chomp            #=> "hello"
 *     "hello\n".chomp          #=> "hello"
 *     "hello\r\n".chomp        #=> "hello"
 *     "hello\n\r".chomp        #=> "hello\n"
 *     "hello\r".chomp          #=> "hello"
 *     "hello \n there".chomp   #=> "hello \n there"
 *     "hello".chomp("llo")     #=> "he"
 */
static mrb_value
mrb_str_chomp(mrb_state *mrb, mrb_value self)
{
  mrb_value str;

  str = mrb_str_dup(mrb, self);
  mrb_str_chomp_bang(mrb, str);
  return str;
}

/* 15.2.10.5.12 */
/*
 *  call-seq:
 *     str.chop!   => str or nil
 *
 *  Processes <i>str</i> as for <code>String#chop</code>, returning <i>str</i>,
 *  or <code>nil</code> if <i>str</i> is the empty string.  See also
 *  <code>String#chomp!</code>.
 */
static mrb_value
mrb_str_chop_bang(mrb_state *mrb, mrb_value str)
{
  struct RString *s = mrb_str_ptr(str);

  str_modify(mrb, s);
  if (s->len > 0) {
    int len;
    len = s->len - 1;
    if (s->ptr[len] == '\n') {
      if (len > 0 &&
          s->ptr[len-1] == '\r') {
        len--;
      }
    }
    s->len = len;
    s->ptr[len] = '\0';
    return str;
  }
  return mrb_nil_value();
}

/* 15.2.10.5.11 */
/*
 *  call-seq:
 *     str.chop   => new_str
 *
 *  Returns a new <code>String</code> with the last character removed.  If the
 *  string ends with <code>\r\n</code>, both characters are removed. Applying
 *  <code>chop</code> to an empty string returns an empty
 *  string. <code>String#chomp</code> is often a safer alternative, as it leaves
 *  the string unchanged if it doesn't end in a record separator.
 *
 *     "string\r\n".chop   #=> "string"
 *     "string\n\r".chop   #=> "string\n"
 *     "string\n".chop     #=> "string"
 *     "string".chop       #=> "strin"
 *     "x".chop            #=> ""
 */
static mrb_value
mrb_str_chop(mrb_state *mrb, mrb_value self)
{
  mrb_value str;
  str = mrb_str_dup(mrb, self);
  mrb_str_chop_bang(mrb, str);
  return str;
}

/* 15.2.10.5.14 */
/*
 *  call-seq:
 *     str.downcase!   => str or nil
 *
 *  Downcases the contents of <i>str</i>, returning <code>nil</code> if no
 *  changes were made.
 */
static mrb_value
mrb_str_downcase_bang(mrb_state *mrb, mrb_value str)
{
  char *p, *pend;
  int modify = 0;
  struct RString *s = mrb_str_ptr(str);

  str_modify(mrb, s);
  p = s->ptr;
  pend = s->ptr + s->len;
  while (p < pend) {
    if (ISUPPER(*p)) {
      *p = TOLOWER(*p);
      modify = 1;
    }
    p++;
  }

  if (modify) return str;
  return mrb_nil_value();
}

/* 15.2.10.5.13 */
/*
 *  call-seq:
 *     str.downcase   => new_str
 *
 *  Returns a copy of <i>str</i> with all uppercase letters replaced with their
 *  lowercase counterparts. The operation is locale insensitive---only
 *  characters ``A'' to ``Z'' are affected.
 *
 *     "hEllO".downcase   #=> "hello"
 */
static mrb_value
mrb_str_downcase(mrb_state *mrb, mrb_value self)
{
  mrb_value str;

  str = mrb_str_dup(mrb, self);
  mrb_str_downcase_bang(mrb, str);
  return str;
}

/* 15.2.10.5.15 */
/*
 *  call-seq:
 *     str.each(separator=$/) {|substr| block }        => str
 *     str.each_line(separator=$/) {|substr| block }   => str
 *
 *  Splits <i>str</i> using the supplied parameter as the record separator
 *  (<code>$/</code> by default), passing each substring in turn to the supplied
 *  block. If a zero-length record separator is supplied, the string is split
 *  into paragraphs delimited by multiple successive newlines.
 *
 *     print "Example one\n"
 *     "hello\nworld".each {|s| p s}
 *     print "Example two\n"
 *     "hello\nworld".each('l') {|s| p s}
 *     print "Example three\n"
 *     "hello\n\n\nworld".each('') {|s| p s}
 *
 *  <em>produces:</em>
 *
 *     Example one
 *     "hello\n"
 *     "world"
 *     Example two
 *     "hel"
 *     "l"
 *     "o\nworl"
 *     "d"
 *     Example three
 *     "hello\n\n\n"
 *     "world"
 */
static mrb_value
mrb_str_each_line(mrb_state *mrb, mrb_value str)
{
  return mrb_nil_value();
}

/* 15.2.10.5.16 */
/*
 *  call-seq:
 *     str.empty?   => true or false
 *
 *  Returns <code>true</code> if <i>str</i> has a length of zero.
 *
 *     "hello".empty?   #=> false
 *     "".empty?        #=> true
 */
static mrb_value
mrb_str_empty_p(mrb_state *mrb, mrb_value self)
{
  struct RString *s = mrb_str_ptr(self);

  if (s->len == 0)
    return mrb_true_value();
  return mrb_false_value();
}

/* 15.2.10.5.17 */
/*
 * call-seq:
 *   str.eql?(other)   => true or false
 *
 * Two strings are equal if the have the same length and content.
 */
static mrb_value
mrb_str_eql(mrb_state *mrb, mrb_value self)
{
  mrb_value str2;

  mrb_get_args(mrb, "o", &str2);
  if (mrb_type(str2) != MRB_TT_STRING)
    return mrb_false_value();
  if (str_eql(mrb, self, str2))
    return mrb_true_value();
  return mrb_false_value();
}

#ifdef ENABLE_REGEXP
mrb_value
#else
static mrb_value
#endif
mrb_str_subseq(mrb_state *mrb, mrb_value str, int beg, int len)
{
  struct RString *orig, *s;
  struct mrb_shared_string *shared;

  orig = mrb_str_ptr(str);
  str_make_shared(mrb, orig);
  shared = orig->aux.shared;
  s = mrb_obj_alloc_string(mrb);
  s->ptr = orig->ptr + beg;
  s->len = len;
  s->aux.shared = shared;
  s->flags |= MRB_STR_SHARED;
  shared->refcnt++;

  return mrb_obj_value(s);
}

mrb_value
mrb_str_substr(mrb_state *mrb, mrb_value str, mrb_int beg, int len)
{
  mrb_value str2;

  if (len < 0) return mrb_nil_value();
  if (!RSTRING_LEN(str)) {
    len = 0;
  }
  if (beg > RSTRING_LEN(str)) return mrb_nil_value();
  if (beg < 0) {
    beg += RSTRING_LEN(str);
    if (beg < 0) return mrb_nil_value();
  }
  if (beg + len > RSTRING_LEN(str))
    len = RSTRING_LEN(str) - beg;
  if (len <= 0) {
    len = 0;
  }
  str2 = mrb_str_subseq(mrb, str, beg, len);

  return str2;
}

mrb_value
mrb_str_buf_append(mrb_state *mrb, mrb_value str, mrb_value str2)
{
  mrb_str_cat(mrb, str, RSTRING_PTR(str2), RSTRING_LEN(str2));
  return str;
}

#ifdef ENABLE_REGEXP
static mrb_value
str_gsub(mrb_state *mrb, mrb_value str, mrb_int bang)
{
  mrb_value *argv;
  int argc;
  mrb_value pat, val, repl, match, dest = mrb_nil_value();
  struct re_registers *regs;
  mrb_int beg, n;
  mrb_int beg0, end0;
  mrb_int offset, blen, len, last;
  char *sp, *cp;

  if (bang) str_modify(mrb, mrb_str_ptr(str));
  mrb_get_args(mrb, "*", &argv, &argc);
  switch (argc) {
    case 1:
      /*RETURN_ENUMERATOR(str, argc, argv);*/
      break;
    case 2:
      repl = argv[1];
      mrb_string_value(mrb, &repl);
      break;
    default:
      mrb_raisef(mrb, E_ARGUMENT_ERROR, "wrong number of arguments (%d for 2)", argc);
  }

  pat = get_pat(mrb, argv[0], 1);
  beg = mrb_reg_search(mrb, pat, str, 0, 0);
  if (beg < 0) {
    if (bang) return mrb_nil_value();  /* no match, no substitution */
    return mrb_str_dup(mrb, str);
  }

  offset = 0;
  n = 0;
  blen = RSTRING_LEN(str) + 30;
  dest = mrb_str_buf_new(mrb, blen);
  sp = RSTRING_PTR(str);
  cp = sp;

  do {
    n++;
    match = mrb_backref_get(mrb);
    regs = RMATCH_REGS(match);
    beg0 = BEG(0);
    end0 = END(0);
      val = mrb_reg_regsub(mrb, repl, str, regs, pat);

    len = beg - offset;  /* copy pre-match substr */
    if (len) {
      mrb_str_buf_cat(mrb, dest, cp, len);
    }

    mrb_str_buf_append(mrb, dest, val);

    last = offset;
    offset = end0;
    if (beg0 == end0) {
      /*
       * Always consume at least one character of the input string
       * in order to prevent infinite loops.
       */
      if (RSTRING_LEN(str) <= end0) break;
      len = RSTRING_LEN(str)-end0;
      mrb_str_buf_cat(mrb, dest, RSTRING_PTR(str)+end0, len);
      offset = end0 + len;
    }
    cp = RSTRING_PTR(str) + offset;
    if (offset > RSTRING_LEN(str)) break;
    beg = mrb_reg_search(mrb, pat, str, offset, 0);
  } while (beg >= 0);
  if (RSTRING_LEN(str) > offset) {
    mrb_str_buf_cat(mrb, dest, cp, RSTRING_LEN(str) - offset);
  }
  mrb_reg_search(mrb, pat, str, last, 0);
<<<<<<< HEAD
  RBASIC(dest)->c = mrb_obj_class(mrb, str);
  str = dest;

=======
  mrb_basic(dest)->c = mrb_obj_class(mrb, str);
>>>>>>> 3ceadfa5
  return str;
}

/* 15.2.10.5.18 */
/*
 *  call-seq:
 *     str.gsub(pattern, replacement)       => new_str
 *     str.gsub(pattern) {|match| block }   => new_str
 *
 *  Returns a copy of <i>str</i> with <em>all</em> occurrences of <i>pattern</i>
 *  replaced with either <i>replacement</i> or the value of the block. The
 *  <i>pattern</i> will typically be a <code>Regexp</code>; if it is a
 *  <code>String</code> then no regular expression metacharacters will be
 *  interpreted (that is <code>/\d/</code> will match a digit, but
 *  <code>'\d'</code> will match a backslash followed by a 'd').
 *
 *  If a string is used as the replacement, special variables from the match
 *  (such as <code>$&</code> and <code>$1</code>) cannot be substituted into it,
 *  as substitution into the string occurs before the pattern match
 *  starts. However, the sequences <code>\1</code>, <code>\2</code>, and so on
 *  may be used to interpolate successive groups in the match.
 *
 *  In the block form, the current match string is passed in as a parameter, and
 *  variables such as <code>$1</code>, <code>$2</code>, <code>$`</code>,
 *  <code>$&</code>, and <code>$'</code> will be set appropriately. The value
 *  returned by the block will be substituted for the match on each call.
 *
 *  When neither a block nor a second argument is supplied, an
 *  <code>Enumerator</code> is returned.
 *
 *     "hello".gsub(/[aeiou]/, '*')                  #=> "h*ll*"
 *     "hello".gsub(/([aeiou])/, '<\1>')             #=> "h<e>ll<o>"
 *     "hello".gsub(/./) {|s| s.ord.to_s + ' '}      #=> "104 101 108 108 111 "
 *     "hello".gsub(/(?<foo>[aeiou])/, '{\k<foo>}')  #=> "h{e}ll{o}"
 *     'hello'.gsub(/[eo]/, 'e' => 3, 'o' => '*')    #=> "h3ll*"
 */
static mrb_value
mrb_str_gsub(mrb_state *mrb, mrb_value self)
{
  return str_gsub(mrb, self, 0);
}

/* 15.2.10.5.19 */
/*
 *  call-seq:
 *     str.gsub!(pattern, replacement)        => str or nil
 *     str.gsub!(pattern) {|match| block }    => str or nil
 *
 *  Performs the substitutions of <code>String#gsub</code> in place, returning
 *  <i>str</i>, or <code>nil</code> if no substitutions were performed.
 */
/* implemented by mrblib/string.c */
/*
static mrb_value
mrb_str_gsub_bang(mrb_state *mrb, mrb_value self)
{
  return mrb_nil_value();
}
*/
#endif //ENABLE_REGEXP

mrb_int
mrb_str_hash(mrb_state *mrb, mrb_value str)
{
  /* 1-8-7 */
  struct RString *s = mrb_str_ptr(str);
  long len = s->len;
  char *p = s->ptr;
  mrb_int key = 0;

  while (len--) {
    key = key*65599 + *p;
    p++;
  }
  key = key + (key>>5);
  return key;
}

/* 15.2.10.5.20 */
/*
 * call-seq:
 *    str.hash   => fixnum
 *
 * Return a hash based on the string's length and content.
 */
static mrb_value
mrb_str_hash_m(mrb_state *mrb, mrb_value self)
{
  mrb_int key = mrb_str_hash(mrb, self);
  return mrb_fixnum_value(key);
}

/* 15.2.10.5.21 */
/*
 *  call-seq:
 *     str.include? other_str   => true or false
 *     str.include? fixnum      => true or false
 *
 *  Returns <code>true</code> if <i>str</i> contains the given string or
 *  character.
 *
 *     "hello".include? "lo"   #=> true
 *     "hello".include? "ol"   #=> false
 *     "hello".include? ?h     #=> true
 */
static mrb_value
mrb_str_include(mrb_state *mrb, mrb_value self)
{
  mrb_int i;
  mrb_value str2;

  mrb_get_args(mrb, "o", &str2);
  if (mrb_type(str2) == MRB_TT_FIXNUM) {
    if (memchr(RSTRING_PTR(self), mrb_fixnum(str2), RSTRING_LEN(self)))
      return mrb_true_value();
    return mrb_false_value();
  }
  //StringValue(arg);
  mrb_string_value(mrb, &str2);
  i = mrb_str_index(mrb, self, str2, 0);

  if (i == -1) return mrb_false_value();
  return mrb_true_value();
}

/* 15.2.10.5.22 */
/*
 *  call-seq:
 *     str.index(substring [, offset])   => fixnum or nil
 *     str.index(fixnum [, offset])      => fixnum or nil
 *     str.index(regexp [, offset])      => fixnum or nil
 *
 *  Returns the index of the first occurrence of the given
 *  <i>substring</i>,
 *  character (<i>fixnum</i>), or pattern (<i>regexp</i>) in <i>str</i>.
 *  Returns
 *  <code>nil</code> if not found.
 *  If the second parameter is present, it
 *  specifies the position in the string to begin the search.
 *
 *     "hello".index('e')             #=> 1
 *     "hello".index('lo')            #=> 3
 *     "hello".index('a')             #=> nil
 *     "hello".index(101)             #=> 1(101=0x65='e')
 *     "hello".index(/[aeiou]/, -3)   #=> 4
 */
static mrb_value
mrb_str_index_m(mrb_state *mrb, mrb_value str)
{
  mrb_value *argv;
  int argc;

  mrb_value sub;
  mrb_int pos;

  mrb_get_args(mrb, "*", &argv, &argc);
  if (argc == 2) {
    pos = mrb_fixnum(argv[1]);
    sub = argv[0];
  }
  else {
    pos = 0;
    if (argc > 0)
      sub = argv[0];
    else
      sub = mrb_nil_value();

  }
  if (pos < 0) {
    pos += RSTRING_LEN(str);
    if (pos < 0) {
      if (mrb_type(sub) == MRB_TT_REGEX) {
        mrb_raise(mrb, E_TYPE_ERROR, "Regexp class not supported");
      }
      return mrb_nil_value();
    }
  }

  switch (mrb_type(sub)) {
    case MRB_TT_REGEX:
#ifdef ENABLE_REGEXP
      if (pos > RSTRING_LEN(str))
        return mrb_nil_value();
      pos = mrb_str_offset(mrb, str, pos);
      pos = mrb_reg_search(mrb, sub, str, pos, 0);
      pos = mrb_str_sublen(mrb, str, pos);
#else
      mrb_raise(mrb, E_TYPE_ERROR, "Regexp Class not supported");
#endif //ENABLE_REGEXP
      break;

    case MRB_TT_FIXNUM: {
      int c = mrb_fixnum(sub);
      long len = RSTRING_LEN(str);
      unsigned char *p = (unsigned char*)RSTRING_PTR(str);

      for (;pos<len;pos++) {
        if (p[pos] == c) return mrb_fixnum_value(pos);
      }
      return mrb_nil_value();
    }

    default: {
      mrb_value tmp;

      tmp = mrb_check_string_type(mrb, sub);
      if (mrb_nil_p(tmp)) {
        mrb_raisef(mrb, E_TYPE_ERROR, "type mismatch: %s given",
           mrb_obj_classname(mrb, sub));
      }
      sub = tmp;
    }
    /* fall through */
    case MRB_TT_STRING:
      pos = mrb_str_index(mrb, str, sub, pos);
      break;
    }

    if (pos == -1) return mrb_nil_value();
    return mrb_fixnum_value(pos);
}

#define STR_REPLACE_SHARED_MIN 10

static mrb_value
str_replace(mrb_state *mrb, struct RString *s1, struct RString *s2)
{
  if (s2->flags & MRB_STR_SHARED) {
  L_SHARE:
    if (s1->flags & MRB_STR_SHARED){
      mrb_str_decref(mrb, s1->aux.shared);
    }
    else {
      mrb_free(mrb, s1->ptr);
    }
    s1->ptr = s2->ptr;
    s1->len = s2->len;
    s1->aux.shared = s2->aux.shared;
    s1->flags |= MRB_STR_SHARED;
    s1->aux.shared->refcnt++;
  }
  else if (s2->len > STR_REPLACE_SHARED_MIN) {
    str_make_shared(mrb, s2);
    goto L_SHARE;
  }
  else {
    if (s1->flags & MRB_STR_SHARED) {
      mrb_str_decref(mrb, s1->aux.shared);
      s1->flags &= ~MRB_STR_SHARED;
      s1->ptr = (char *)mrb_malloc(mrb, s2->len+1);
    }
    else {
      s1->ptr = (char *)mrb_realloc(mrb, s1->ptr, s2->len+1);
    }
    memcpy(s1->ptr, s2->ptr, s2->len);
    s1->ptr[s2->len] = 0;
    s1->len = s2->len;
    s1->aux.capa = s2->len;
  }
  return mrb_obj_value(s1);
}

/* 15.2.10.5.24 */
/* 15.2.10.5.28 */
/*
 *  call-seq:
 *     str.replace(other_str)   => str
 *
 *     s = "hello"         #=> "hello"
 *     s.replace "world"   #=> "world"
 */
static mrb_value
mrb_str_replace(mrb_state *mrb, mrb_value str)
{
  mrb_value str2;

  mrb_get_args(mrb, "S", &str2);
  return str_replace(mrb, mrb_str_ptr(str), mrb_str_ptr(str2));
}

/* 15.2.10.5.23 */
/*
 *  call-seq:
 *     String.new(str="")   => new_str
 *
 *  Returns a new string object containing a copy of <i>str</i>.
 */
static mrb_value
mrb_str_init(mrb_state *mrb, mrb_value self)
{
  mrb_value str2;

  if (mrb_get_args(mrb, "|S", &str2) == 1) {
    str_replace(mrb, mrb_str_ptr(self), mrb_str_ptr(str2));
  }
  return self;
}

/* 15.2.10.5.25 */
/* 15.2.10.5.41 */
/*
 *  call-seq:
 *     str.intern   => symbol
 *     str.to_sym   => symbol
 *
 *  Returns the <code>Symbol</code> corresponding to <i>str</i>, creating the
 *  symbol if it did not previously exist. See <code>Symbol#id2name</code>.
 *
 *     "Koala".intern         #=> :Koala
 *     s = 'cat'.to_sym       #=> :cat
 *     s == :cat              #=> true
 *     s = '@cat'.to_sym      #=> :@cat
 *     s == :@cat             #=> true
 *
 *  This can also be used to create symbols that cannot be represented using the
 *  <code>:xxx</code> notation.
 *
 *     'cat and dog'.to_sym   #=> :"cat and dog"
 */
mrb_value
mrb_str_intern(mrb_state *mrb, mrb_value self)
{
  mrb_sym id;
  mrb_value str = RB_GC_GUARD(self);

  id = mrb_intern_str(mrb, str);
  return mrb_symbol_value(id);

}
/* ---------------------------------- */
mrb_value
mrb_obj_as_string(mrb_state *mrb, mrb_value obj)
{
  mrb_value str;

  if (mrb_string_p(obj)) {
    return obj;
  }
  str = mrb_funcall(mrb, obj, "to_s", 0);
  if (!mrb_string_p(str))
    return mrb_any_to_s(mrb, obj);
  return str;
}

mrb_value
mrb_check_string_type(mrb_state *mrb, mrb_value str)
{
  return mrb_check_convert_type(mrb, str, MRB_TT_STRING, "String", "to_str");
}

#ifdef ENABLE_REGEXP
static mrb_value
get_pat(mrb_state *mrb, mrb_value pat, mrb_int quote)
{
  mrb_value val;

  switch (mrb_type(pat)) {
    case MRB_TT_REGEX:
      return pat;

    case MRB_TT_STRING:
      break;

    default:
      val = mrb_check_string_type(mrb, pat);
      if (mrb_nil_p(val)) {
        //Check_Type(pat, T_REGEXP);
        mrb_check_type(mrb, pat, MRB_TT_REGEX);
      }
      pat = val;
  }

  if (quote) {
    pat = mrb_reg_quote(mrb, pat);
  }

  return mrb_reg_regcomp(mrb, pat);
}
#endif //ENABLE_REGEXP

/* 15.2.10.5.27 */
/*
 *  call-seq:
 *     str.match(pattern)   => matchdata or nil
 *
 *  Converts <i>pattern</i> to a <code>Regexp</code> (if it isn't already one),
 *  then invokes its <code>match</code> method on <i>str</i>.
 *
 *     'hello'.match('(.)\1')      #=> #<MatchData:0x401b3d30>
 *     'hello'.match('(.)\1')[0]   #=> "ll"
 *     'hello'.match(/(.)\1/)[0]   #=> "ll"
 *     'hello'.match('xx')         #=> nil
 */
#ifdef ENABLE_REGEXP
static mrb_value
mrb_str_match_m(mrb_state *mrb, mrb_value self)
{
  mrb_value *argv;
  int argc;
  mrb_value re, result, b;

  mrb_get_args(mrb, "*&", &argv, &argc, &b);
  if (argc < 1)
    mrb_raisef(mrb, E_ARGUMENT_ERROR, "wrong number of arguments (%d for 1..2)", argc);
  re = argv[0];
  argv[0] = self;
  result = mrb_funcall(mrb, get_pat(mrb, re, 0), "match", 1, self);
  if (!mrb_nil_p(result) && mrb_block_given_p()) {
    return mrb_yield(mrb, b, result);
  }
  return result;
}
#endif //ENABLE_REGEXP

/* ---------------------------------- */
/* 15.2.10.5.29 */
/*
 *  call-seq:
 *     str.reverse   => new_str
 *
 *  Returns a new string with the characters from <i>str</i> in reverse order.
 *
 *     "stressed".reverse   #=> "desserts"
 */
static mrb_value
mrb_str_reverse(mrb_state *mrb, mrb_value str)
{
  struct RString *s2;
  char *s, *e, *p;

  if (RSTRING(str)->len <= 1) return mrb_str_dup(mrb, str);

  s2 = str_new(mrb, 0, RSTRING(str)->len);
  str_with_class(mrb, s2, str);
  s = RSTRING_PTR(str); e = RSTRING_END(str) - 1;
  p = s2->ptr;

  while (e >= s) {
    *p++ = *e--;
  }
  return mrb_obj_value(s2);
}

/* 15.2.10.5.30 */
/*
 *  call-seq:
 *     str.reverse!   => str
 *
 *  Reverses <i>str</i> in place.
 */
static mrb_value
mrb_str_reverse_bang(mrb_state *mrb, mrb_value str)
{
  struct RString *s = mrb_str_ptr(str);
  char *p, *e;
  char c;

  str_modify(mrb, s);
  if (s->len > 1) {
    p = s->ptr;
    e = p + s->len - 1;
    while (p < e) {
      c = *p;
      *p++ = *e;
      *e-- = c;
    }
  }
  return str;
}

/*
 *  call-seq:
 *     str.rindex(substring [, fixnum])   => fixnum or nil
 *     str.rindex(fixnum [, fixnum])   => fixnum or nil
 *     str.rindex(regexp [, fixnum])   => fixnum or nil
 *
 *  Returns the index of the last occurrence of the given <i>substring</i>,
 *  character (<i>fixnum</i>), or pattern (<i>regexp</i>) in <i>str</i>. Returns
 *  <code>nil</code> if not found. If the second parameter is present, it
 *  specifies the position in the string to end the search---characters beyond
 *  this point will not be considered.
 *
 *     "hello".rindex('e')             #=> 1
 *     "hello".rindex('l')             #=> 3
 *     "hello".rindex('a')             #=> nil
 *     "hello".rindex(101)             #=> 1
 *     "hello".rindex(/[aeiou]/, -2)   #=> 1
 */
static mrb_int
mrb_str_rindex(mrb_state *mrb, mrb_value str, mrb_value sub, mrb_int pos)
{
  char *s, *sbeg, *t;
  struct RString *ps = mrb_str_ptr(str);
  struct RString *psub = mrb_str_ptr(sub);
  long len = psub->len;

  /* substring longer than string */
  if (ps->len < len) return -1;
  if (ps->len - pos < len) {
    pos = ps->len - len;
  }
  sbeg = ps->ptr;
  s = ps->ptr + pos;
  t = psub->ptr;
  if (len) {
    while (sbeg <= s) {
      if (memcmp(s, t, len) == 0) {
        return s - ps->ptr;
      }
      s--;
    }
    return -1;
  }
  else {
    return pos;
  }
}

#ifdef INCLUDE_ENCODING
/* byte offset to char offset */
int
mrb_str_sublen(mrb_state *mrb, mrb_value str, int pos)
{
  return pos;
}
#endif //INCLUDE_ENCODING

/* 15.2.10.5.31 */
/*
 *  call-seq:
 *     str.rindex(substring [, fixnum])   => fixnum or nil
 *     str.rindex(fixnum [, fixnum])   => fixnum or nil
 *     str.rindex(regexp [, fixnum])   => fixnum or nil
 *
 *  Returns the index of the last occurrence of the given <i>substring</i>,
 *  character (<i>fixnum</i>), or pattern (<i>regexp</i>) in <i>str</i>. Returns
 *  <code>nil</code> if not found. If the second parameter is present, it
 *  specifies the position in the string to end the search---characters beyond
 *  this point will not be considered.
 *
 *     "hello".rindex('e')             #=> 1
 *     "hello".rindex('l')             #=> 3
 *     "hello".rindex('a')             #=> nil
 *     "hello".rindex(101)             #=> 1
 *     "hello".rindex(/[aeiou]/, -2)   #=> 1
 */
static mrb_value
mrb_str_rindex_m(mrb_state *mrb, mrb_value str)
{
  mrb_value *argv;
  int argc;
  mrb_value sub;
  mrb_value vpos;
  int pos, len = RSTRING_LEN(str);

  mrb_get_args(mrb, "*", &argv, &argc);
  if (argc == 2) {
    sub = argv[0];
    vpos = argv[1];
    pos = mrb_fixnum(vpos);
    if (pos < 0) {
      pos += len;
      if (pos < 0) {
        if (mrb_type(sub) == MRB_TT_REGEX) {
#ifdef ENABLE_REGEXP
          mrb_backref_set(mrb, mrb_nil_value());
#else
          mrb_raise(mrb, E_TYPE_ERROR, "Regexp Class not supported");
#endif //ENABLE_REGEXP
        }
        return mrb_nil_value();
      }
    }
    if (pos > len) pos = len;
  }
  else {
    pos = len;
    if (argc > 0)
      sub = argv[0];
    else
      sub = mrb_nil_value();
  }

  switch (mrb_type(sub)) {
    case MRB_TT_REGEX:
#ifdef ENABLE_REGEXP
      pos = mrb_str_offset(mrb, str, pos);
      if (!RREGEXP(sub)->ptr || RREGEXP_SRC_LEN(sub)) {
        pos = mrb_reg_search(mrb, sub, str, pos, 1);
        pos = mrb_str_sublen(mrb, str, pos);
      }
      if (pos >= 0) return mrb_fixnum_value(pos);
#else
      mrb_raise(mrb, E_TYPE_ERROR, "Regexp Class not supported");
#endif //ENABLE_REGEXP
      break;

    case MRB_TT_FIXNUM: {
      int c = mrb_fixnum(sub);
      long len = RSTRING_LEN(str);
      unsigned char *p = (unsigned char*)RSTRING_PTR(str);

      for (pos=len;pos>=0;pos--) {
        if (p[pos] == c) return mrb_fixnum_value(pos);
      }
      return mrb_nil_value();
    }

    default: {
      mrb_value tmp;

      tmp = mrb_check_string_type(mrb, sub);
      if (mrb_nil_p(tmp)) {
        mrb_raisef(mrb, E_TYPE_ERROR, "type mismatch: %s given",
                 mrb_obj_classname(mrb, sub));
      }
      sub = tmp;
    }
     /* fall through */
    case MRB_TT_STRING:
      pos = mrb_str_rindex(mrb, str, sub, pos);
      if (pos >= 0) return mrb_fixnum_value(pos);
      break;

  } /* end of switch (TYPE(sub)) */
  return mrb_nil_value();
}

#ifdef ENABLE_REGEXP
static mrb_value
scan_once(mrb_state *mrb, mrb_value str, mrb_value pat, mrb_int *start)
{
  mrb_value result, match;
  struct re_registers *regs;
  long i;
  struct RString *ps = mrb_str_ptr(str);
  struct RMatch *pmatch;

  if (mrb_reg_search(mrb, pat, str, *start, 0) >= 0) {
    match = mrb_backref_get(mrb);
    pmatch = mrb_match_ptr(match);
    regs = &pmatch->rmatch->regs;
    if (regs->beg[0] == regs->end[0]) {
      /*
       * Always consume at least one character of the input string
       */
      if (ps->len > regs->end[0])
        *start = regs->end[0] + RSTRING_LEN(str)-regs->end[0];
      else
        *start = regs->end[0] + 1;
    }
    else {
      *start = regs->end[0];
    }
    if (regs->num_regs == 1) {
      return mrb_reg_nth_match(mrb, 0, match);
    }
    result = mrb_ary_new_capa(mrb, regs->num_regs);
    for (i=1; i < regs->num_regs; i++) {
      mrb_ary_push(mrb, result, mrb_reg_nth_match(mrb, i, match));
    }

    return result;
  }
  return mrb_nil_value();
}
#endif //ENABLE_REGEXP

/* 15.2.10.5.32 */
/*
 *  call-seq:
 *     str.scan(pattern)                         => array
 *     str.scan(pattern) {|match, ...| block }   => str
 *
 *  Both forms iterate through <i>str</i>, matching the pattern (which may be a
 *  <code>Regexp</code> or a <code>String</code>). For each match, a result is
 *  generated and either added to the result array or passed to the block. If
 *  the pattern contains no groups, each individual result consists of the
 *  matched string, <code>$&</code>.  If the pattern contains groups, each
 *  individual result is itself an array containing one entry per group.
 *
 *     a = "cruel world"
 *     a.scan(/\w+/)        #=> ["cruel", "world"]
 *     a.scan(/.../)        #=> ["cru", "el ", "wor"]
 *     a.scan(/(...)/)      #=> [["cru"], ["el "], ["wor"]]
 *     a.scan(/(..)(..)/)   #=> [["cr", "ue"], ["l ", "wo"]]
 *
 *  And the block form:
 *
 *     a.scan(/\w+/) {|w| print "<<#{w}>> " }
 *     print "\n"
 *     a.scan(/(.)(.)/) {|x,y| print y, x }
 *     print "\n"
 *
 *  <em>produces:</em>
 *
 *     <<cruel>> <<world>>
 *     rceu lowlr
 */
#ifdef ENABLE_REGEXP
static mrb_value
mrb_str_scan(mrb_state *mrb, mrb_value str)
{
  mrb_value result;
  mrb_value pat, b;
  mrb_int start = 0;
  mrb_value match = mrb_nil_value();
  struct RString *ps = mrb_str_ptr(str);
  char *p = ps->ptr;
  long len = ps->len;

  mrb_get_args(mrb, "o&", &pat, &b);
  pat = get_pat(mrb, pat, 1);
  if (!mrb_block_given_p()) {
    mrb_value ary = mrb_ary_new(mrb);

    while (!mrb_nil_p(result = scan_once(mrb, str, pat, &start))) {
      match = mrb_backref_get(mrb);
      mrb_ary_push(mrb, ary, result);
    }
    mrb_backref_set(mrb, match);
    return ary;
  }

  while (!mrb_nil_p(result = scan_once(mrb, str, pat, &start))) {
    match = mrb_backref_get(mrb);
    mrb_yield(mrb, b, result);
    str_mod_check(mrb, str, p, len);
    mrb_backref_set(mrb, match);  /* restore $~ value */
  }
  mrb_backref_set(mrb, match);
  return str;
}
#endif //ENABLE_REGEXP

static const char isspacetable[256] = {
    0, 0, 0, 0, 0, 0, 0, 0, 0, 1, 1, 1, 1, 1, 0, 0,
    0, 0, 0, 0, 0, 0, 0, 0, 0, 0, 0, 0, 0, 0, 0, 0,
    1, 0, 0, 0, 0, 0, 0, 0, 0, 0, 0, 0, 0, 0, 0, 0,
    0, 0, 0, 0, 0, 0, 0, 0, 0, 0, 0, 0, 0, 0, 0, 0,
    0, 0, 0, 0, 0, 0, 0, 0, 0, 0, 0, 0, 0, 0, 0, 0,
    0, 0, 0, 0, 0, 0, 0, 0, 0, 0, 0, 0, 0, 0, 0, 0,
    0, 0, 0, 0, 0, 0, 0, 0, 0, 0, 0, 0, 0, 0, 0, 0,
    0, 0, 0, 0, 0, 0, 0, 0, 0, 0, 0, 0, 0, 0, 0, 0,
    0, 0, 0, 0, 0, 0, 0, 0, 0, 0, 0, 0, 0, 0, 0, 0,
    0, 0, 0, 0, 0, 0, 0, 0, 0, 0, 0, 0, 0, 0, 0, 0,
    0, 0, 0, 0, 0, 0, 0, 0, 0, 0, 0, 0, 0, 0, 0, 0,
    0, 0, 0, 0, 0, 0, 0, 0, 0, 0, 0, 0, 0, 0, 0, 0,
    0, 0, 0, 0, 0, 0, 0, 0, 0, 0, 0, 0, 0, 0, 0, 0,
    0, 0, 0, 0, 0, 0, 0, 0, 0, 0, 0, 0, 0, 0, 0, 0,
    0, 0, 0, 0, 0, 0, 0, 0, 0, 0, 0, 0, 0, 0, 0, 0,
    0, 0, 0, 0, 0, 0, 0, 0, 0, 0, 0, 0, 0, 0, 0, 0
};

#define ascii_isspace(c) isspacetable[(unsigned char)(c)]

/* 15.2.10.5.35 */

/*
 *  call-seq:
 *     str.split(pattern=$;, [limit])   => anArray
 *
 *  Divides <i>str</i> into substrings based on a delimiter, returning an array
 *  of these substrings.
 *
 *  If <i>pattern</i> is a <code>String</code>, then its contents are used as
 *  the delimiter when splitting <i>str</i>. If <i>pattern</i> is a single
 *  space, <i>str</i> is split on whitespace, with leading whitespace and runs
 *  of contiguous whitespace characters ignored.
 *
 *  If <i>pattern</i> is a <code>Regexp</code>, <i>str</i> is divided where the
 *  pattern matches. Whenever the pattern matches a zero-length string,
 *  <i>str</i> is split into individual characters.
 *
 *  If <i>pattern</i> is omitted, the value of <code>$;</code> is used.  If
 *  <code>$;</code> is <code>nil</code> (which is the default), <i>str</i> is
 *  split on whitespace as if ` ' were specified.
 *
 *  If the <i>limit</i> parameter is omitted, trailing null fields are
 *  suppressed. If <i>limit</i> is a positive number, at most that number of
 *  fields will be returned (if <i>limit</i> is <code>1</code>, the entire
 *  string is returned as the only entry in an array). If negative, there is no
 *  limit to the number of fields returned, and trailing null fields are not
 *  suppressed.
 *
 *     " now's  the time".split        #=> ["now's", "the", "time"]
 *     " now's  the time".split(' ')   #=> ["now's", "the", "time"]
 *     " now's  the time".split(/ /)   #=> ["", "now's", "", "the", "time"]
 *     "1, 2.34,56, 7".split(%r{,\s*}) #=> ["1", "2.34", "56", "7"]
 *     "hello".split(//)               #=> ["h", "e", "l", "l", "o"]
 *     "hello".split(//, 3)            #=> ["h", "e", "llo"]
 *     "hi mom".split(%r{\s*})         #=> ["h", "i", "m", "o", "m"]
 *
 *     "mellow yellow".split("ello")   #=> ["m", "w y", "w"]
 *     "1,2,,3,4,,".split(',')         #=> ["1", "2", "", "3", "4"]
 *     "1,2,,3,4,,".split(',', 4)      #=> ["1", "2", "", "3,4,,"]
 *     "1,2,,3,4,,".split(',', -4)     #=> ["1", "2", "", "3", "4", "", ""]
 */

static mrb_value
mrb_str_split_m(mrb_state *mrb, mrb_value str)
{
  int argc;
  mrb_value spat = mrb_nil_value();
  enum {awk, string, regexp} split_type = string;
  long beg, end, i = 0;
  int lim = -1;
  mrb_value result, tmp;

  argc = mrb_get_args(mrb, "|oi", &spat, &lim);
  if (argc == 2) {
    if (lim == 1) {
      if (RSTRING_LEN(str) == 0)
        return mrb_ary_new_capa(mrb, 0);
      return mrb_ary_new_from_values(mrb, 1, &str);
    }
    i = 1;
  }

  if (argc == 0 || mrb_nil_p(spat)) {
    split_type = awk;
  }
  else {
    if (mrb_string_p(spat)) {
      split_type = string;
#ifdef ENABLE_REGEXP
      if (RSTRING_LEN(spat) == 0) {
        /* Special case - split into chars */
        spat = mrb_reg_regcomp(mrb, spat);
        split_type = regexp;
      }
      else {
#endif //ENABLE_REGEXP
        if (RSTRING_LEN(spat) == 1 && RSTRING_PTR(spat)[0] == ' '){
            split_type = awk;
        }
#ifdef ENABLE_REGEXP
      }
#endif //ENABLE_REGEXP
    }
    else {
#ifdef ENABLE_REGEXP
      spat = get_pat(mrb, spat, 1);
      split_type = regexp;
#else
      mrb_raise(mrb, E_TYPE_ERROR, "Regexp Class not supported");
#endif //ENABLE_REGEXP
    }
  }

  result = mrb_ary_new(mrb);
  beg = 0;
  if (split_type == awk) {
    char *ptr = RSTRING_PTR(str);
    char *eptr = RSTRING_END(str);
    char *bptr = ptr;
    int skip = 1;
    unsigned int c;

    end = beg;
    while (ptr < eptr) {
      c = (unsigned char)*ptr++;
      if (skip) {
	if (ascii_isspace(c)) {
	  beg = ptr - bptr;
	}
	else {
	  end = ptr - bptr;
	  skip = 0;
	  if (lim >= 0 && lim <= i) break;
	}
      }
      else if (ascii_isspace(c)) {
	mrb_ary_push(mrb, result, mrb_str_subseq(mrb, str, beg, end-beg));
	skip = 1;
	beg = ptr - bptr;
	if (lim >= 0) ++i;
      }
      else {
	end = ptr - bptr;
      }
    }
  }
  else if (split_type == string) {
    char *ptr = RSTRING_PTR(str);
    char *temp = ptr;
    char *eptr = RSTRING_END(str);
    long slen = RSTRING_LEN(spat);

    if (slen == 0) {
      while (ptr < eptr) {
	mrb_ary_push(mrb, result, mrb_str_subseq(mrb, str, ptr-temp, 1));
	ptr++;
	if (lim >= 0 && lim <= ++i) break;
      }
    }
    else {
      char *sptr = RSTRING_PTR(spat);

      while (ptr < eptr &&
	     (end = mrb_memsearch(sptr, slen, ptr, eptr - ptr)) >= 0) {
	mrb_ary_push(mrb, result, mrb_str_subseq(mrb, str, ptr - temp, end));
	ptr += end + slen;
	if (lim >= 0 && lim <= ++i) break;
      }
    }
    beg = ptr - temp;
  }
  else {
#ifdef ENABLE_REGEXP
    char *ptr = RSTRING_PTR(str);
    long len = RSTRING_LEN(str);
    long start = beg;
    long idx;
    int last_null = 0;
    struct re_registers *regs;

    while ((end = mrb_reg_search(mrb, spat, str, start, 0)) >= 0) {
      regs = RMATCH_REGS(mrb_backref_get(mrb));
      if (start == end && BEG(0) == END(0)) {
        if (!ptr) {
          mrb_ary_push(mrb, result, mrb_str_new_empty(mrb, str));
          break;
        }
        else if (last_null == 1) {
          long enc_len = ONIGENC_MBC_ENC_LEN(ONIG_ENCODING_ASCII, (UChar *)ptr+beg, (UChar *)ptr+len);
          mrb_ary_push(mrb, result, mrb_str_subseq(mrb, str, beg, enc_len));
          beg = start;
        }
        else {
          if (ptr+start == ptr+len) {
              start++;
          } else {
              long enc_len = ONIGENC_MBC_ENC_LEN(ONIG_ENCODING_ASCII, (UChar *)ptr+start, (UChar *)ptr+len);
              start += enc_len;
          }
          last_null = 1;
          continue;
        }
      }
      else {
        mrb_ary_push(mrb, result, mrb_str_subseq(mrb, str, beg, end-beg));
        beg = start = END(0);
      }
      last_null = 0;

      for (idx=1; idx < regs->num_regs; idx++) {
        if (BEG(idx) == -1) continue;
        if (BEG(idx) == END(idx))
            tmp = mrb_str_new_empty(mrb, str);
        else
            tmp = mrb_str_subseq(mrb, str, BEG(idx), END(idx)-BEG(idx));
        mrb_ary_push(mrb, result, tmp);
      }
      if (lim >= 0 && lim <= ++i) break;
    }
#else
    mrb_raise(mrb, E_TYPE_ERROR, "Regexp Class not supported");
#endif //ENABLE_REGEXP
  }
  if (RSTRING_LEN(str) > 0 && (lim >= 0 || RSTRING_LEN(str) > beg || lim < 0)) {
    if (RSTRING_LEN(str) == beg)
        tmp = mrb_str_new_empty(mrb, str);
    else
        tmp = mrb_str_subseq(mrb, str, beg, RSTRING_LEN(str)-beg);
    mrb_ary_push(mrb, result, tmp);
  }
  if (lim < 0) {
    long len;
    while ((len = RARRAY_LEN(result)) > 0 &&
           (tmp = RARRAY_PTR(result)[len-1], RSTRING_LEN(tmp) == 0))
      mrb_ary_pop(mrb, result);
  }

  return result;
}


int
mrb_block_given_p()
{
  /*if (ruby_frame->iter == ITER_CUR && ruby_block)
    return 1;*//*Qtrue*/
  return FALSE;
}

/* 15.2.10.5.37 */
/*
 *  call-seq:
 *     str.sub!(pattern, replacement)          => str or nil
 *     str.sub!(pattern) {|match| block }      => str or nil
 *
 *  Performs the substitutions of <code>String#sub</code> in place,
 *  returning <i>str</i>, or <code>nil</code> if no substitutions were
 *  performed.
 */
#ifdef ENABLE_REGEXP
/* implemented by mrblib/string.c */
/*
static mrb_value
mrb_str_sub_bang(mrb_state *mrb, mrb_value str)
{
  return mrb_nil_value();
}
*/
#endif //ENABLE_REGEXP

/* 15.2.10.5.36 */

/*
 *  call-seq:
 *     str.sub(pattern, replacement)         -> new_str
 *     str.sub(pattern, hash)                -> new_str
 *     str.sub(pattern) {|match| block }     -> new_str
 *
 *  Returns a copy of <i>str</i> with the <em>first</em> occurrence of
 *  <i>pattern</i> substituted for the second argument. The <i>pattern</i> is
 *  typically a <code>Regexp</code>; if given as a <code>String</code>, any
 *  regular expression metacharacters it contains will be interpreted
 *  literally, e.g. <code>'\\\d'</code> will match a backlash followed by 'd',
 *  instead of a digit.
 *
 *  If <i>replacement</i> is a <code>String</code> it will be substituted for
 *  the matched text. It may contain back-references to the pattern's capture
 *  groups of the form <code>\\\d</code>, where <i>d</i> is a group number, or
 *  <code>\\\k<n></code>, where <i>n</i> is a group name. If it is a
 *  double-quoted string, both back-references must be preceded by an
 *  additional backslash. However, within <i>replacement</i> the special match
 *  variables, such as <code>&$</code>, will not refer to the current match.
 *
 *  If the second argument is a <code>Hash</code>, and the matched text is one
 *  of its keys, the corresponding value is the replacement string.
 *
 *  In the block form, the current match string is passed in as a parameter,
 *  and variables such as <code>$1</code>, <code>$2</code>, <code>$`</code>,
 *  <code>$&</code>, and <code>$'</code> will be set appropriately. The value
 *  returned by the block will be substituted for the match on each call.
 *
 *     "hello".sub(/[aeiou]/, '*')                  #=> "h*llo"
 *     "hello".sub(/([aeiou])/, '<\1>')             #=> "h<e>llo"
 *     "hello".sub(/./) {|s| s.ord.to_s + ' ' }     #=> "104 ello"
 *     "hello".sub(/(?<foo>[aeiou])/, '*\k<foo>*')  #=> "h*e*llo"
 *     'Is SHELL your preferred shell?'.sub(/[[:upper:]]{2,}/, ENV)
 *      #=> "Is /bin/bash your preferred shell?"
 */

#ifdef ENABLE_REGEXP
static mrb_value
mrb_str_sub(mrb_state *mrb, mrb_value self)
{
  mrb_value str = mrb_str_dup(mrb, self);
  mrb_value *argv;
  int argc;
  mrb_value pat, repl;
  int iter = 0;
  long plen;

  mrb_get_args(mrb, "*", &argv, &argc);
  if (argc == 1 && mrb_block_given_p()) {
    iter = 1;
  } else if (argc == 2) {
    repl = argv[1];
    mrb_string_value(mrb, &repl);
  } else {
    mrb_raisef(mrb, E_ARGUMENT_ERROR, "wrong number of arguments (%d for 2)", argc);
  }

  pat = get_pat(mrb, argv[0], 1);
  if (mrb_reg_search(mrb, pat, str, 0, 0) >= 0) {
    mrb_encoding *enc;
    mrb_value match = mrb_backref_get(mrb);
    struct re_registers *regs = RMATCH_REGS(match);
    long beg0 = BEG(0);
    long end0 = END(0);
    char *p, *rp;
    long len, rlen;

    repl = mrb_reg_regsub(mrb, repl, str, regs, pat);
    enc = ONIG_ENCODING_ASCII; /* XXX */
    if (!enc) {
      mrb_encoding *str_enc = ONIG_ENCODING_ASCII; /* STR_ENC_GET(mrb, str); */
      enc = str_enc;
    }
    str_modify(mrb, RSTRING(str));
    plen = end0 - beg0;
    rp = RSTRING_PTR(repl); rlen = RSTRING_LEN(repl);
    len = RSTRING_LEN(str);
    if (rlen > plen) {
      RESIZE_CAPA(RSTRING(str), len + rlen - plen);
    }
    p = RSTRING_PTR(str);
    if (rlen != plen) {
      memmove(p + beg0 + rlen, p + beg0 + plen, len - beg0 - plen);
    }
    memcpy(p + beg0, rp, rlen);
    len += rlen - plen;
    RSTRING_LEN(str) =  len;
    RSTRING_PTR(str)[len] = '\0';

    return str;
  }
  return mrb_nil_value();
}
#endif //ENABLE_REGEXP

mrb_value
mrb_cstr_to_inum(mrb_state *mrb, const char *str, int base, int badcheck)
{
  #define BDIGIT unsigned int
  #define BDIGIT_DBL unsigned long

  char *end;
  char sign = 1;
  int c;
  long len;
  unsigned long val;

#undef ISDIGIT
#define ISDIGIT(c) ('0' <= (c) && (c) <= '9')
#define conv_digit(c) \
    (!ISASCII(c) ? -1 : \
     isdigit(c) ? ((c) - '0') : \
     islower(c) ? ((c) - 'a' + 10) : \
     isupper(c) ? ((c) - 'A' + 10) : \
     -1)

  if (!str) {
    if (badcheck) goto bad;
    return mrb_fixnum_value(0);
  }
  while (ISSPACE(*str)) str++;

  if (str[0] == '+') {
    str++;
  }
  else if (str[0] == '-') {
    str++;
    sign = 0;
  }
  if (str[0] == '+' || str[0] == '-') {
    if (badcheck) goto bad;
    return mrb_fixnum_value(0);
  }
  if (base <= 0) {
    if (str[0] == '0') {
      switch (str[1]) {
        case 'x': case 'X':
          base = 16;
          break;
        case 'b': case 'B':
          base = 2;
          break;
        case 'o': case 'O':
          base = 8;
          break;
        case 'd': case 'D':
          base = 10;
          break;
        default:
          base = 8;
      }
    }
    else if (base < -1) {
      base = -base;
    }
    else {
      base = 10;
    }
  }
  switch (base) {
    case 2:
      len = 1;
      if (str[0] == '0' && (str[1] == 'b'||str[1] == 'B')) {
        str += 2;
      }
      break;
    case 3:
      len = 2;
      break;
    case 8:
      if (str[0] == '0' && (str[1] == 'o'||str[1] == 'O')) {
        str += 2;
      }
    case 4: case 5: case 6: case 7:
      len = 3;
      break;
    case 10:
      if (str[0] == '0' && (str[1] == 'd'||str[1] == 'D')) {
        str += 2;
      }
    case 9: case 11: case 12: case 13: case 14: case 15:
      len = 4;
      break;
    case 16:
      len = 4;
      if (str[0] == '0' && (str[1] == 'x'||str[1] == 'X')) {
        str += 2;
      }
      break;
    default:
      if (base < 2 || 36 < base) {
        mrb_raisef(mrb, E_ARGUMENT_ERROR, "illegal radix %d", base);
      }
      if (base <= 32) {
        len = 5;
      }
      else {
        len = 6;
      }
      break;
  } /* end of switch (base) { */
  if (*str == '0') {    /* squeeze preceeding 0s */
    int us = 0;
    while ((c = *++str) == '0' || c == '_') {
      if (c == '_') {
        if (++us >= 2)
          break;
      }
      else
        us = 0;
    }
    if (!(c = *str) || ISSPACE(c)) --str;
  }
  c = *str;
  c = conv_digit(c);
  if (c < 0 || c >= base) {
    if (badcheck) goto bad;
    return mrb_fixnum_value(0);
  }
  len *= strlen(str);

  val = strtoul((char*)str, &end, base);

  if (badcheck) {
    if (end == str) goto bad; /* no number */
    while (*end && ISSPACE(*end)) end++;
    if (*end) goto bad;        /* trailing garbage */
  }

  if (sign) return mrb_fixnum_value(val);
  else {
    long result = -(long)val;
    return mrb_fixnum_value(result);
  }
bad:
  mrb_raisef(mrb, E_ARGUMENT_ERROR, "invalide string for number(%s)", str);
  /* not reached */
  return mrb_fixnum_value(0);
}

char *
mrb_string_value_cstr(mrb_state *mrb, mrb_value *ptr)
{
  struct RString *ps = mrb_str_ptr(*ptr);
  char *s = ps->ptr;

  if (!s || ps->len != strlen(s)) {
    mrb_raise(mrb, E_ARGUMENT_ERROR, "string contains null byte");
  }
  return s;
}

mrb_value
mrb_str_to_inum(mrb_state *mrb, mrb_value str, int base, int badcheck)
{
  char *s;
  int len;

  mrb_string_value(mrb, &str);
  if (badcheck) {
    s = mrb_string_value_cstr(mrb, &str);
  }
  else {
    s = RSTRING_PTR(str);
  }
  if (s) {
    len = RSTRING_LEN(str);
    if (s[len]) {    /* no sentinel somehow */
      char *p = (char *)mrb_malloc(mrb, len+1);

      //MEMCPY(p, s, char, len);
      memcpy(p, s, len);
      p[len] = '\0';
      s = p;
    }
  }
  return mrb_cstr_to_inum(mrb, s, base, badcheck);
}

/* 15.2.10.5.38 */
/*
 *  call-seq:
 *     str.to_i(base=10)   => integer
 *
 *  Returns the result of interpreting leading characters in <i>str</i> as an
 *  integer base <i>base</i> (between 2 and 36). Extraneous characters past the
 *  end of a valid number are ignored. If there is not a valid number at the
 *  start of <i>str</i>, <code>0</code> is returned. This method never raises an
 *  exception.
 *
 *     "12345".to_i             #=> 12345
 *     "99 red balloons".to_i   #=> 99
 *     "0a".to_i                #=> 0
 *     "0a".to_i(16)            #=> 10
 *     "hello".to_i             #=> 0
 *     "1100101".to_i(2)        #=> 101
 *     "1100101".to_i(8)        #=> 294977
 *     "1100101".to_i(10)       #=> 1100101
 *     "1100101".to_i(16)       #=> 17826049
 */
static mrb_value
mrb_str_to_i(mrb_state *mrb, mrb_value self)
{
  mrb_value *argv;
  int argc;
  int base;

  mrb_get_args(mrb, "*", &argv, &argc);
  if (argc == 0)
    base = 10;
  else
    base = mrb_fixnum(argv[0]);

  if (base < 0) {
    mrb_raisef(mrb, E_ARGUMENT_ERROR, "illegal radix %d", base);
  }
  return mrb_str_to_inum(mrb, self, base, 0/*Qfalse*/);
}

double
mrb_cstr_to_dbl(mrb_state *mrb, const char * p, int badcheck)
{
  char *end;
  double d;
//  const char *ellipsis = "";
//  int w;
#if !defined(DBL_DIG)
  #define DBL_DIG 16
#endif

  enum {max_width = 20};
#define OutOfRange() (((w = end - p) > max_width) ? \
      (w = max_width, ellipsis = "...") : \
      (w = (int)(end - p), ellipsis = ""))

  if (!p) return 0.0;
  while (ISSPACE(*p)) p++;

  if (!badcheck && p[0] == '0' && (p[1] == 'x' || p[1] == 'X')) {
    return 0.0;
  }
  d = strtod(p, &end);
  if (p == end) {
    if (badcheck) {
bad:
      mrb_raisef(mrb, E_ARGUMENT_ERROR, "invalide string for float(%s)", p);
      /* not reached */
    }
    return d;
  }
  if (*end) {
    char buf[DBL_DIG * 4 + 10];
    char *n = buf;
    char *e = buf + sizeof(buf) - 1;
    char prev = 0;

    while (p < end && n < e) prev = *n++ = *p++;
    while (*p) {
      if (*p == '_') {
        /* remove underscores between digits */
        if (badcheck) {
          if (n == buf || !ISDIGIT(prev)) goto bad;
          ++p;
          if (!ISDIGIT(*p)) goto bad;
        }
        else {
          while (*++p == '_');
          continue;
        }
      }
      prev = *p++;
      if (n < e) *n++ = prev;
    }
    *n = '\0';
    p = buf;

    if (!badcheck && p[0] == '0' && (p[1] == 'x' || p[1] == 'X')) {
      return 0.0;
    }

    d = strtod(p, &end);
    if (badcheck) {
      if (!end || p == end) goto bad;
      while (*end && ISSPACE(*end)) end++;
      if (*end) goto bad;
    }
  }
  return d;
}

double
mrb_str_to_dbl(mrb_state *mrb, mrb_value str, int badcheck)
{
  char *s;
  int len;

  //StringValue(str);
  mrb_string_value(mrb, &str);
  s = RSTRING_PTR(str);
  len = RSTRING_LEN(str);
  if (s) {
    if (badcheck && memchr(s, '\0', len)) {
      mrb_raise(mrb, E_ARGUMENT_ERROR, "string for Float contains null byte");
    }
    if (s[len]) {    /* no sentinel somehow */
      char *p = (char *)mrb_malloc(mrb, len+1);

      memcpy(p, s, len);
      p[len] = '\0';
      s = p;
    }
  }
  return mrb_cstr_to_dbl(mrb, s, badcheck);
}

/* 15.2.10.5.39 */
/*
 *  call-seq:
 *     str.to_f   => float
 *
 *  Returns the result of interpreting leading characters in <i>str</i> as a
 *  floating point number. Extraneous characters past the end of a valid number
 *  are ignored. If there is not a valid number at the start of <i>str</i>,
 *  <code>0.0</code> is returned. This method never raises an exception.
 *
 *     "123.45e1".to_f        #=> 1234.5
 *     "45.67 degrees".to_f   #=> 45.67
 *     "thx1138".to_f         #=> 0.0
 */
static mrb_value
mrb_str_to_f(mrb_state *mrb, mrb_value self)
{
  return mrb_float_value(mrb_str_to_dbl(mrb, self, 0/*Qfalse*/));
}

/* 15.2.10.5.40 */
/*
 *  call-seq:
 *     str.to_s     => str
 *     str.to_str   => str
 *
 *  Returns the receiver.
 */
static mrb_value
mrb_str_to_s(mrb_state *mrb, mrb_value self)
{
  if (mrb_obj_class(mrb, self) != mrb->string_class) {
    return mrb_str_dup(mrb, self);
  }
  return self;
}

/* 15.2.10.5.43 */
/*
 *  call-seq:
 *     str.upcase!   => str or nil
 *
 *  Upcases the contents of <i>str</i>, returning <code>nil</code> if no changes
 *  were made.
 */
static mrb_value
mrb_str_upcase_bang(mrb_state *mrb, mrb_value str)
{
  struct RString *s = mrb_str_ptr(str);
  char *p, *pend;
  int modify = 0;

  str_modify(mrb, s);
  p = RSTRING_PTR(str);
  pend = RSTRING_END(str);
  while (p < pend) {
    if (ISLOWER(*p)) {
      *p = TOUPPER(*p);
      modify = 1;
    }
    p++;
  }

  if (modify) return str;
  return mrb_nil_value();
}

/* 15.2.10.5.42 */
/*
 *  call-seq:
 *     str.upcase   => new_str
 *
 *  Returns a copy of <i>str</i> with all lowercase letters replaced with their
 *  uppercase counterparts. The operation is locale insensitive---only
 *  characters ``a'' to ``z'' are affected.
 *
 *     "hEllO".upcase   #=> "HELLO"
 */
static mrb_value
mrb_str_upcase(mrb_state *mrb, mrb_value self)
{
  mrb_value str;

  str = mrb_str_dup(mrb, self);
  mrb_str_upcase_bang(mrb, str);
  return str;
}

/*
 *  call-seq:
 *     str.dump   -> new_str
 *
 *  Produces a version of <i>str</i> with all nonprinting characters replaced by
 *  <code>\nnn</code> notation and all special characters escaped.
 */
mrb_value
mrb_str_dump(mrb_state *mrb, mrb_value str)
{
    long len;
    const char *p, *pend;
    char *q;
    struct RString *result;

    len = 2;                  /* "" */
    p = RSTRING_PTR(str); pend = p + RSTRING_LEN(str);
    while (p < pend) {
      unsigned char c = *p++;
      switch (c) {
        case '"':  case '\\':
        case '\n': case '\r':
        case '\t': case '\f':
        case '\013': case '\010': case '\007': case '\033':
          len += 2;
          break;

        case '#':
          len += IS_EVSTR(p, pend) ? 2 : 1;
          break;

        default:
          if (ISPRINT(c)) {
            len++;
          }
          else {
            len += 4;                /* \NNN */
          }
          break;
      }
    }

    result = str_new(mrb, 0, len);
    str_with_class(mrb, result, str);
    p = RSTRING_PTR(str); pend = p + RSTRING_LEN(str);
    q = result->ptr;

    *q++ = '"';
    while (p < pend) {
      unsigned char c = *p++;

      if (c == '"' || c == '\\') {
          *q++ = '\\';
          *q++ = c;
      }
      else if (c == '#') {
          if (IS_EVSTR(p, pend)) *q++ = '\\';
          *q++ = '#';
      }
      else if (c == '\n') {
          *q++ = '\\';
          *q++ = 'n';
      }
      else if (c == '\r') {
          *q++ = '\\';
          *q++ = 'r';
      }
      else if (c == '\t') {
          *q++ = '\\';
          *q++ = 't';
      }
      else if (c == '\f') {
          *q++ = '\\';
          *q++ = 'f';
      }
      else if (c == '\013') {
          *q++ = '\\';
          *q++ = 'v';
      }
      else if (c == '\010') {
          *q++ = '\\';
          *q++ = 'b';
      }
      else if (c == '\007') {
          *q++ = '\\';
          *q++ = 'a';
      }
      else if (c == '\033') {
          *q++ = '\\';
          *q++ = 'e';
      }
      else if (ISPRINT(c)) {
          *q++ = c;
      }
      else {
          *q++ = '\\';
          sprintf(q, "%03o", c&0xff);
          q += 3;
      }
    }
    *q++ = '"';
    return mrb_obj_value(result);
}

mrb_value
mrb_str_cat(mrb_state *mrb, mrb_value str, const char *ptr, long len)
{
  if (len < 0) {
    mrb_raise(mrb, E_ARGUMENT_ERROR, "negative string size (or size too big)");
  }
  str_buf_cat(mrb, mrb_str_ptr(str), ptr, len);
  return str;
}

mrb_value
mrb_str_cat2(mrb_state *mrb, mrb_value str, const char *ptr)
{
  return mrb_str_cat(mrb, str, ptr, strlen(ptr));
}

static mrb_value
mrb_str_vcatf(mrb_state *mrb, mrb_value str, const char *fmt, va_list ap)
{
    mrb_string_value(mrb, &str);
    mrb_str_resize(mrb, str, (char*)RSTRING_END(str) - RSTRING_PTR(str));

    return str;
}

mrb_value
mrb_str_catf(mrb_state *mrb, mrb_value str, const char *format, ...)
{
    va_list ap;

    va_start(ap, format);
    str = mrb_str_vcatf(mrb, str, format, ap);
    va_end(ap);

    return str;
}

mrb_value
mrb_str_append(mrb_state *mrb, mrb_value str, mrb_value str2)
{
  mrb_string_value(mrb, &str2);
  return mrb_str_buf_append(mrb, str, str2);
}

#define CHAR_ESC_LEN 13 /* sizeof(\x{ hex of 32bit unsigned int } \0) */

/*
 * call-seq:
 *   str.inspect   -> string
 *
 * Returns a printable version of _str_, surrounded by quote marks,
 * with special characters escaped.
 *
 *    str = "hello"
 *    str[3] = "\b"
 *    str.inspect       #=> "\"hel\\bo\""
 */
mrb_value
mrb_str_inspect(mrb_state *mrb, mrb_value str)
{
    const char *p, *pend;
    char buf[CHAR_ESC_LEN + 1];
    mrb_value result = mrb_str_new(mrb, "\"", 1);

    p = RSTRING_PTR(str); pend = RSTRING_END(str);
    for (;p < pend; p++) {
      unsigned int c, cc;

      c = *p;
      if (c == '"'|| c == '\\' || (c == '#' && IS_EVSTR(p, pend))) {
          buf[0] = '\\'; buf[1] = c;
          mrb_str_buf_cat(mrb, result, buf, 2);
          continue;
      }
      if (ISPRINT(c)) {
          buf[0] = c;
          mrb_str_buf_cat(mrb, result, buf, 1);
          continue;
      }
      switch (c) {
        case '\n': cc = 'n'; break;
        case '\r': cc = 'r'; break;
        case '\t': cc = 't'; break;
        case '\f': cc = 'f'; break;
        case '\013': cc = 'v'; break;
        case '\010': cc = 'b'; break;
        case '\007': cc = 'a'; break;
        case 033: cc = 'e'; break;
        default: cc = 0; break;
      }
      if (cc) {
          buf[0] = '\\';
          buf[1] = (char)cc;
          mrb_str_buf_cat(mrb, result, buf, 2);
          continue;
      }
      else {
	int n = sprintf(buf, "\\%03o", c & 0377);
	mrb_str_buf_cat(mrb, result, buf, n);
          continue;
      }
    }
    mrb_str_buf_cat(mrb, result, "\"", 1);

    return result;
}

/*
 * call-seq:
 *   str.bytes   -> array of fixnums
 *
 * Returns an array of bytes in _str_.
 *
 *    str = "hello"
 *    str.bytes       #=> [104, 101, 108, 108, 111]
 */
static mrb_value
mrb_str_bytes(mrb_state *mrb, mrb_value str)
{
  struct RString *s = mrb_str_ptr(str);
  mrb_value a = mrb_ary_new_capa(mrb, s->len);
  char *p = s->ptr, *pend = p + s->len;

  while (p < pend) {
    mrb_ary_push(mrb, a, mrb_fixnum_value(p[0]));
    p++;
  }
  return a;
}

/* ---------------------------*/
void
mrb_init_string(mrb_state *mrb)
{
  struct RClass *s;

  s = mrb->string_class = mrb_define_class(mrb, "String", mrb->object_class);
  MRB_SET_INSTANCE_TT(s, MRB_TT_STRING);
  mrb_include_module(mrb, s, mrb_class_get(mrb, "Comparable"));

  mrb_define_method(mrb, s, "+",               mrb_str_plus_m,          ARGS_REQ(1));              /* 15.2.10.5.2  */
  mrb_define_method(mrb, s, "bytesize",        mrb_str_bytesize,        ARGS_NONE());
  mrb_define_method(mrb, s, "size",            mrb_str_size,            ARGS_NONE());              /* 15.2.10.5.33 */
  mrb_define_method(mrb, s, "length",          mrb_str_size,            ARGS_NONE());              /* 15.2.10.5.26 */
  mrb_define_method(mrb, s, "*",               mrb_str_times,           ARGS_REQ(1));              /* 15.2.10.5.1  */
  mrb_define_method(mrb, s, "<=>",             mrb_str_cmp_m,           ARGS_REQ(1));              /* 15.2.10.5.3  */
  mrb_define_method(mrb, s, "==",              mrb_str_equal_m,         ARGS_REQ(1));              /* 15.2.10.5.4  */
  mrb_define_method(mrb, s, "=~",              mrb_str_match,           ARGS_REQ(1));              /* 15.2.10.5.5  */
  mrb_define_method(mrb, s, "[]",              mrb_str_aref_m,          ARGS_ANY());               /* 15.2.10.5.6  */
  mrb_define_method(mrb, s, "capitalize",      mrb_str_capitalize,      ARGS_NONE());              /* 15.2.10.5.7  */
  mrb_define_method(mrb, s, "capitalize!",     mrb_str_capitalize_bang, ARGS_REQ(1));              /* 15.2.10.5.8  */
  mrb_define_method(mrb, s, "chomp",           mrb_str_chomp,           ARGS_ANY());               /* 15.2.10.5.9  */
  mrb_define_method(mrb, s, "chomp!",          mrb_str_chomp_bang,      ARGS_ANY());               /* 15.2.10.5.10 */
  mrb_define_method(mrb, s, "chop",            mrb_str_chop,            ARGS_REQ(1));              /* 15.2.10.5.11 */
  mrb_define_method(mrb, s, "chop!",           mrb_str_chop_bang,       ARGS_REQ(1));              /* 15.2.10.5.12 */
  mrb_define_method(mrb, s, "downcase",        mrb_str_downcase,        ARGS_NONE());              /* 15.2.10.5.13 */
  mrb_define_method(mrb, s, "downcase!",       mrb_str_downcase_bang,   ARGS_NONE());              /* 15.2.10.5.14 */
  mrb_define_method(mrb, s, "each_line",       mrb_str_each_line,       ARGS_REQ(1));              /* 15.2.10.5.15 */
  mrb_define_method(mrb, s, "empty?",          mrb_str_empty_p,         ARGS_NONE());              /* 15.2.10.5.16 */
  mrb_define_method(mrb, s, "eql?",            mrb_str_eql,             ARGS_REQ(1));              /* 15.2.10.5.17 */
#ifdef ENABLE_REGEXP
  /* implemented gsub, gsub! method. see mrblib/string.rb */
  mrb_define_method(mrb, s, "_gsub",            mrb_str_gsub,            ARGS_REQ(1));              /* 15.2.10.5.18 */
  /* mrb_define_method(mrb, s, "gsub!",           mrb_str_gsub_bang,       ARGS_REQ(1)); */        /* 15.2.10.5.19 */
#endif
  mrb_define_method(mrb, s, "hash",            mrb_str_hash_m,          ARGS_REQ(1));              /* 15.2.10.5.20 */
  mrb_define_method(mrb, s, "include?",        mrb_str_include,         ARGS_REQ(1));              /* 15.2.10.5.21 */
  mrb_define_method(mrb, s, "index",           mrb_str_index_m,         ARGS_ANY());               /* 15.2.10.5.22 */
  mrb_define_method(mrb, s, "initialize",      mrb_str_init,            ARGS_REQ(1));              /* 15.2.10.5.23 */
  mrb_define_method(mrb, s, "initialize_copy", mrb_str_replace,         ARGS_REQ(1));              /* 15.2.10.5.24 */
  mrb_define_method(mrb, s, "intern",          mrb_str_intern,          ARGS_NONE());              /* 15.2.10.5.25 */
#ifdef ENABLE_REGEXP
  mrb_define_method(mrb, s, "match",           mrb_str_match_m,         ARGS_REQ(1));              /* 15.2.10.5.27 */
#endif
  mrb_define_method(mrb, s, "replace",         mrb_str_replace,         ARGS_REQ(1));              /* 15.2.10.5.28 */
  mrb_define_method(mrb, s, "reverse",         mrb_str_reverse,         ARGS_NONE());              /* 15.2.10.5.29 */
  mrb_define_method(mrb, s, "reverse!",        mrb_str_reverse_bang,    ARGS_NONE());              /* 15.2.10.5.30 */
  mrb_define_method(mrb, s, "rindex",          mrb_str_rindex_m,        ARGS_ANY());               /* 15.2.10.5.31 */
#ifdef ENABLE_REGEXP
  /* implemented scan method. see mrblib/string.rb */
  mrb_define_method(mrb, s, "_scan",            mrb_str_scan,            ARGS_REQ(1));              /* 15.2.10.5.32 */
#endif
  mrb_define_method(mrb, s, "slice",           mrb_str_aref_m,          ARGS_ANY());               /* 15.2.10.5.34 */
  mrb_define_method(mrb, s, "split",           mrb_str_split_m,         ARGS_ANY());               /* 15.2.10.5.35 */
#ifdef ENABLE_REGEXP
  /* implemented sub, sub! method. see mrblib/string.rb */
  mrb_define_method(mrb, s, "_sub",             mrb_str_sub,             ARGS_REQ(1));              /* 15.2.10.5.36 */
  /* mrb_define_method(mrb, s, "sub!",            mrb_str_sub_bang,        ARGS_REQ(1)); */         /* 15.2.10.5.37 */
#endif
  mrb_define_method(mrb, s, "to_i",            mrb_str_to_i,            ARGS_ANY());               /* 15.2.10.5.38 */
  mrb_define_method(mrb, s, "to_f",            mrb_str_to_f,            ARGS_NONE());              /* 15.2.10.5.39 */
  mrb_define_method(mrb, s, "to_s",            mrb_str_to_s,            ARGS_NONE());              /* 15.2.10.5.40 */
  mrb_define_method(mrb, s, "to_str",          mrb_str_to_s,            ARGS_NONE());              /* 15.2.10.5.40 */
  mrb_define_method(mrb, s, "to_sym",          mrb_str_intern,          ARGS_NONE());              /* 15.2.10.5.41 */
  mrb_define_method(mrb, s, "upcase",          mrb_str_upcase,          ARGS_REQ(1));              /* 15.2.10.5.42 */
  mrb_define_method(mrb, s, "upcase!",         mrb_str_upcase_bang,     ARGS_REQ(1));              /* 15.2.10.5.43 */
  mrb_define_method(mrb, s, "inspect",         mrb_str_inspect,         ARGS_NONE());              /* 15.2.10.5.46(x) */
  mrb_define_method(mrb, s, "bytes",           mrb_str_bytes,           ARGS_NONE());
}<|MERGE_RESOLUTION|>--- conflicted
+++ resolved
@@ -1355,13 +1355,9 @@
     mrb_str_buf_cat(mrb, dest, cp, RSTRING_LEN(str) - offset);
   }
   mrb_reg_search(mrb, pat, str, last, 0);
-<<<<<<< HEAD
-  RBASIC(dest)->c = mrb_obj_class(mrb, str);
+  mrb_basic(dest)->c = mrb_obj_class(mrb, str);
   str = dest;
 
-=======
-  mrb_basic(dest)->c = mrb_obj_class(mrb, str);
->>>>>>> 3ceadfa5
   return str;
 }
 
